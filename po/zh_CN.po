--- conflicted
+++ resolved
@@ -18,10 +18,6 @@
 "Plural-Forms: nplurals=1; plural=n<0;\n"
 "X-Generator: Poedit 1.5.4\n"
 
-<<<<<<< HEAD
-#: quodlibet/browsers/albums/main.py:222
-#: quodlibet/browsers/covergrid/main.py:54
-=======
 #: ../data/exfalso.appdata.xml.in.h:1 ../data/exfalso.desktop.in.h:2
 msgid "Edit tags in your audio files"
 msgstr "编辑您的音频文件里的标签"
@@ -67,7 +63,6 @@
 
 #: ../quodlibet/browsers/albums/main.py:168
 #: ../quodlibet/browsers/covergrid/main.py:54
->>>>>>> 6a81a291
 #, fuzzy
 msgid "_Title"
 msgstr "标题"
@@ -290,19 +285,7 @@
 "%s could not be added. The server may be down, or the location may not be an "
 "audio feed."
 msgstr ""
-<<<<<<< HEAD
 "%s 这个源无法添加。服务器可能无法正常工作，也可能这个地址并不是音频源。"
-=======
-"%s 这个源无法添加。服务器可能无法正常工作，也可能"
-"这个地址并不是音频源。"
-
-#. refresh button
-#: ../quodlibet/browsers/audiofeeds.py:462 ../quodlibet/browsers/media.py:217
-#: ../quodlibet/browsers/media.py:386 ../quodlibet/qltk/filesel.py:259
-#: ../quodlibet/qltk/pluginwin.py:413
-#, fuzzy
-msgid "_Refresh"
-msgstr "刷新库(_F)"
 
 #: ../quodlibet/browsers/audiofeeds.py:463
 #: ../quodlibet/browsers/playlists/main.py:457
@@ -312,9 +295,8 @@
 #, fuzzy
 msgid "_Delete"
 msgstr "删除"
->>>>>>> 6a81a291
-
-#: quodlibet/browsers/audiofeeds.py:509
+
+#: ../quodlibet/browsers/audiofeeds.py:530
 msgid ""
 "The current audio backend does not support URLs, Audio Feeds browser "
 "disabled."
@@ -1418,9 +1400,6 @@
 msgid "Displays song information on your screen when it changes."
 msgstr "当歌曲信息发生更改时，在屏幕上显示"
 
-<<<<<<< HEAD
-#: quodlibet/ext/events/animosd/prefs.py:177
-=======
 #: ../quodlibet/ext/events/animosd/prefs.py:153
 msgid "Top of screen"
 msgstr "屏幕最上方"
@@ -1434,7 +1413,6 @@
 msgstr "屏幕最下方"
 
 #: ../quodlibet/ext/events/animosd/prefs.py:158
->>>>>>> 6a81a291
 msgid "_Position:"
 msgstr "位置"
 
@@ -1557,20 +1535,13 @@
 msgid "Keeps your library up to date with inotify. Requires %s."
 msgstr ""
 
-<<<<<<< HEAD
 #: quodlibet/ext/events/auto_update_tags_in_files.py:35
 msgid "After every play (default)"
 msgstr ""
-=======
-#: ../quodlibet/ext/events/automask.py:22
-msgid "Automatic Masking"
-msgstr "自动加载/卸载设备"
->>>>>>> 6a81a291
 
 #.
 #: quodlibet/ext/events/auto_update_tags_in_files.py:36
 msgid ""
-<<<<<<< HEAD
 "Whenever a song was played but not skipped, the plugin will write the tags "
 "to the file. Skip counts aren't stored in files at all, so this avoids "
 "unnecessary writes."
@@ -1579,14 +1550,6 @@
 #: quodlibet/ext/events/auto_update_tags_in_files.py:40
 msgid "After every play or skip"
 msgstr ""
-=======
-"Automatically masks and unmasks drives when they are unmounted or mounted."
-msgstr "当设备连接上电脑或者断开连接时，自动加载或者卸载它们"
-
-#: ../quodlibet/ext/events/autorating.py:15
-msgid "Automatic Rating"
-msgstr "自动评分"
->>>>>>> 6a81a291
 
 #.
 #: quodlibet/ext/events/auto_update_tags_in_files.py:41
@@ -1595,10 +1558,7 @@
 "file. Can be useful if you want to make sure that ratings of songs you "
 "dislike and thus skipped are written to the files."
 msgstr ""
-"当曲目在播放或者跳过时，自动为他们评分。"
-"使用了 Brain Nelson 的 'accelerated' 算法"
-
-<<<<<<< HEAD
+
 #: quodlibet/ext/events/auto_update_tags_in_files.py:46
 msgid "Once, when album fully rated"
 msgstr ""
@@ -1687,35 +1647,24 @@
 
 #: quodlibet/ext/events/automask.py:22
 msgid "Automatic Masking"
-msgstr ""
+msgstr "自动加载/卸载设备"
 
 #: quodlibet/ext/events/automask.py:23
 msgid ""
 "Automatically masks and unmasks drives when they are unmounted or mounted."
-msgstr ""
-=======
-#: ../quodlibet/ext/events/clock.py:24
-msgid "Alarm Clock"
-msgstr "闹钟"
-
-#: ../quodlibet/ext/events/clock.py:25
-msgid "Wakes you up with loud music."
-msgstr "大音量的音乐会让你不得不起床"
-
-#: ../quodlibet/ext/events/clock.py:119
-msgid "Lullaby"
-msgstr "摇篮曲"
->>>>>>> 6a81a291
+msgstr "当设备连接上电脑或者断开连接时，自动加载或者卸载它们"
 
 #: quodlibet/ext/events/autorating.py:15
 msgid "Automatic Rating"
-msgstr ""
+msgstr "自动评分"
 
 #: quodlibet/ext/events/autorating.py:16
 msgid ""
 "Rates songs automatically when they are played or skipped. This uses the "
 "'accelerated' algorithm from vux by Brian Nelson."
 msgstr ""
+"当曲目在播放或者跳过时，自动为他们评分。"
+"使用了 Brain Nelson 的 'accelerated' 算法"
 
 #: quodlibet/ext/events/bansheeimport.py:106
 msgid "Specified Banshee database is malformed or missing"
@@ -1754,15 +1703,15 @@
 
 #: quodlibet/ext/events/clock.py:24
 msgid "Alarm Clock"
-msgstr ""
+msgstr "闹钟"
 
 #: quodlibet/ext/events/clock.py:25
 msgid "Wakes you up with loud music."
-msgstr ""
+msgstr "大音量的音乐会让你不得不起床"
 
 #: quodlibet/ext/events/clock.py:119
 msgid "Lullaby"
-msgstr ""
+msgstr "摇篮曲"
 
 #: quodlibet/ext/events/clock.py:120
 msgid "Fades out and pauses your music."
@@ -1888,35 +1837,8 @@
 
 #: quodlibet/ext/events/equalizer.py:315
 #, fuzzy
-<<<<<<< HEAD
-msgid "_Delete selected"
-msgstr "无法添加曲目信息"
-
-#: quodlibet/ext/events/equalizer.py:326
-msgid "Preset name for saving:"
-msgstr ""
-
-#. Save button
-#: quodlibet/ext/events/equalizer.py:336
-#: quodlibet/ext/events/synchronize_to_device.py:393
-#: quodlibet/ext/playlist/export_to_squeezebox.py:80
-#: quodlibet/ext/songsmenu/albumart.py:326
-#: quodlibet/ext/songsmenu/brainz/widgets.py:355
-#: quodlibet/ext/songsmenu/cover_download.py:382
-#: quodlibet/ext/songsmenu/fingerprint/search.py:278
-#: quodlibet/ext/songsmenu/html.py:76 quodlibet/ext/songsmenu/lastfmsync.py:216
-#: quodlibet/ext/songsmenu/playlist.py:51
-#: quodlibet/ext/songsmenu/replaygain.py:355
-#: quodlibet/ext/songsmenu/tapbpm.py:187 quodlibet/qltk/_editutils.py:42
-#: quodlibet/qltk/lyrics.py:34 quodlibet/qltk/msg.py:54
-#: quodlibet/qltk/renamefiles.py:237 quodlibet/qltk/tagsfrompath.py:152
-#: quodlibet/qltk/tracknumbers.py:112
-msgid "_Save"
-msgstr "保存"
-=======
 msgid "_Clear"
 msgstr "清除"
->>>>>>> 6a81a291
 
 #. Translators: statuses relating to Instant Messenger apps
 #: quodlibet/ext/events/gajim_status.py:28
@@ -2059,9 +1981,6 @@
 msgid "A restart is required for any changes to take effect"
 msgstr "需要重启程序才能使更改生效"
 
-<<<<<<< HEAD
-#: quodlibet/ext/events/mediaserver.py:36
-=======
 #: ../quodlibet/ext/events/lyricswindow.py:199
 #, fuzzy
 msgid "No active song"
@@ -2108,7 +2027,6 @@
 msgstr "在窗口内显示当前曲目的歌词"
 
 #: ../quodlibet/ext/events/mediaserver.py:38
->>>>>>> 6a81a291
 msgid "UPnP AV Media Server"
 msgstr ""
 
@@ -2169,9 +2087,6 @@
 msgid "Hide main window on close"
 msgstr "关闭时隐藏主窗口"
 
-<<<<<<< HEAD
-#: quodlibet/ext/events/mqtt.py:56
-=======
 #: ../quodlibet/ext/events/mpris/__init__.py:48
 #: ../quodlibet/ext/events/themeswitcher.py:84
 #: ../quodlibet/ext/gstreamer/compressor.py:99
@@ -2183,7 +2098,6 @@
 msgstr "首选项"
 
 #: ../quodlibet/ext/events/mqtt.py:50
->>>>>>> 6a81a291
 #, python-format
 msgid "Accepts QL Patterns e.g. %s"
 msgstr ""
@@ -4627,22 +4541,6 @@
 "plugged in, and that you have ifp-line (http://ifp-driver.sf.net) installed."
 msgstr ""
 
-<<<<<<< HEAD
-#: quodlibet/ext/songsmenu/ifp.py:39
-#, fuzzy, python-format
-msgid "Uploading %(current)d/%(total)d"
-msgstr "正在移动 %d/%d"
-
-#: quodlibet/ext/songsmenu/ifp.py:62
-msgid "Error uploading"
-msgstr ""
-
-#: quodlibet/ext/songsmenu/ifp.py:63
-#, python-format
-msgid ""
-"Unable to upload <b>%s</b>. The device may be out of space, or turned off."
-msgstr ""
-=======
 #: ../quodlibet/ext/songsmenu/ifp.py:20
 msgid "Send to iFP"
 msgstr "发送到 iFP"
@@ -4650,7 +4548,6 @@
 #: ../quodlibet/ext/songsmenu/ifp.py:21
 msgid "Uploads songs to an iRiver iFP device."
 msgstr "上传曲目到 iRiver iFP 设备"
->>>>>>> 6a81a291
 
 #: quodlibet/ext/songsmenu/importexport.py:59
 msgid "Export Metadata"
@@ -4760,13 +4657,8 @@
 
 #: quodlibet/ext/songsmenu/playlist.py:31
 #, fuzzy
-<<<<<<< HEAD
-msgid "Export as M3U / PLS Playlist File"
-msgstr "导入播放列表"
-=======
 msgid "Export as Playlist"
 msgstr "导出为播放列表"
->>>>>>> 6a81a291
 
 #: quodlibet/ext/songsmenu/playlist.py:32
 msgid "Exports songs to an M3U or PLS playlist."
@@ -4780,16 +4672,12 @@
 msgid "Use absolute paths"
 msgstr "使用绝对路径"
 
-<<<<<<< HEAD
-#: quodlibet/ext/songsmenu/playlist.py:133
-=======
 #: ../quodlibet/ext/songsmenu/playlist.py:132
 #, fuzzy
 msgid "Unable to export playlist"
 msgstr "无法导出播放列表"
 
 #: ../quodlibet/ext/songsmenu/playlist.py:133
->>>>>>> 6a81a291
 #, fuzzy, python-format
 msgid "Writing to <b>%s</b> failed."
 msgstr "写入 <b>%s</b> 失败。"
@@ -4888,19 +4776,17 @@
 msgid "n/a"
 msgstr ""
 
-<<<<<<< HEAD
 #. TRANSLATORS: BPM mean "beats per minute"
 #: quodlibet/ext/songsmenu/tapbpm.py:31
 msgid "BPM:"
 msgstr ""
-=======
+
 #: ../quodlibet/ext/songsmenu/tapbpm.py:32
 #: ../quodlibet/ext/songsmenu/tapbpm.py:61
 msgid "n/a"
 msgstr "无"
->>>>>>> 6a81a291
-
-#: quodlibet/ext/songsmenu/tapbpm.py:36
+
+#: ../quodlibet/ext/songsmenu/tapbpm.py:36
 #, fuzzy
 msgid "Reset"
 msgstr "重置"
@@ -4947,11 +4833,6 @@
 msgid "Configure Searches…"
 msgstr "配置搜索选项"
 
-<<<<<<< HEAD
-#: quodlibet/ext/songsmenu/wikipedia.py:35
-msgid "Search Tag in Wikipedia"
-msgstr ""
-=======
 #: ../quodlibet/ext/songsmenu/wikipedia.py:46
 #, python-format
 msgid "Search at %(website)s"
@@ -4960,7 +4841,6 @@
 #: ../quodlibet/ext/songsmenu/wikipedia.py:63
 msgid "Search Artist in Wikipedia"
 msgstr "在 Wikipedia 上搜索表演者"
->>>>>>> 6a81a291
 
 #: quodlibet/ext/songsmenu/wikipedia.py:36
 msgid ""
@@ -4968,16 +4848,9 @@
 "corresponding tag."
 msgstr ""
 
-<<<<<<< HEAD
-#: quodlibet/ext/songsmenu/wikipedia.py:56
-#, python-format
-msgid "Search at %(website)s"
-msgstr ""
-=======
 #: ../quodlibet/ext/songsmenu/wikipedia.py:71
 msgid "Search Album in Wikipedia"
 msgstr "在 Wikipedia 上搜索专辑"
->>>>>>> 6a81a291
 
 #: quodlibet/ext/songsmenu/wikipedia.py:70
 #: quodlibet/ext/songsmenu/wikipedia.py:76 quodlibet/qltk/edittags.py:452
@@ -5106,17 +4979,10 @@
 msgid "Skip tags that can't be written"
 msgstr "跳过无法写入的标签"
 
-<<<<<<< HEAD
-#: quodlibet/operon/commands.py:145
-#, python-brace-format
-msgid "Can't copy tag {tagname} to file: {filename}"
-msgstr ""
-=======
 #: ../quodlibet/operon/commands.py:145
 #, python-format
 msgid "Can't copy tag %r to file: %r"
 msgstr "无法复制标签 %r 到文件 %r"
->>>>>>> 6a81a291
 
 #: quodlibet/operon/commands.py:157
 #, fuzzy
@@ -5143,13 +5009,8 @@
 
 #: quodlibet/operon/commands.py:304
 #, python-format
-<<<<<<< HEAD
-msgid "Can not set %r for %s file %r"
-msgstr ""
-=======
 msgid "Can not set %r"
 msgstr "无法设置 %r"
->>>>>>> 6a81a291
 
 #: quodlibet/operon/commands.py:320
 #, fuzzy
@@ -5169,17 +5030,10 @@
 msgid "Can't combine '--all' with '--regexp'"
 msgstr "无法使用组合参数 '--all' '--regexp'"
 
-<<<<<<< HEAD
-#: quodlibet/operon/commands.py:367
-#, python-brace-format
-msgid "Can't remove {tagname} from {filename}"
-msgstr ""
-=======
 #: ../quodlibet/operon/commands.py:366
 #, python-format
 msgid "Can't remove %r from %r"
 msgstr "无法将 %r 从 %r 中移除"
->>>>>>> 6a81a291
 
 #: quodlibet/operon/commands.py:381
 #, fuzzy
@@ -5590,15 +5444,9 @@
 msgid "Tag expression"
 msgstr "标签表达式"
 
-<<<<<<< HEAD
-#: quodlibet/qltk/data_editors.py:371
-msgid "Tag expression e.g. people:real or ~album~year"
-msgstr ""
-=======
 #: ../quodlibet/qltk/data_editors.py:382
 msgid "Tag expression e.g. people:real or ~album~year."
 msgstr "标签表达式 比如  people:real or ~album~year"
->>>>>>> 6a81a291
 
 #: quodlibet/qltk/data_editors.py:372
 #, fuzzy
@@ -6166,9 +6014,6 @@
 msgid "Toggle repeat mode"
 msgstr "切换播重复播放模式"
 
-<<<<<<< HEAD
-#: quodlibet/qltk/pluginwin.py:36
-=======
 #: ../quodlibet/qltk/pluginwin.py:44
 msgid "Plugin Errors"
 msgstr "插件错误"
@@ -6187,7 +6032,6 @@
 msgstr "没有分类"
 
 #: ../quodlibet/qltk/pluginwin.py:169
->>>>>>> 6a81a291
 msgid "Events"
 msgstr ""
 
@@ -6516,16 +6360,8 @@
 #: quodlibet/qltk/prefs.py:616
 msgid ""
 "A set of separators to use when splitting tag values in the tag editor. The "
-<<<<<<< HEAD
-"list is space-separated."
-msgstr ""
-
-#: quodlibet/qltk/prefs.py:626
-msgid ""
-"A set of separators to use when extracting subtags from tags in the tag "
-"editor. The list is space-separated, and each entry must only contain two "
-"characters."
-msgstr ""
+"list is space-separated"
+msgstr "标签编辑器中使用这些分隔符来分离标签，这里的分隔符用空格分开"
 
 #: quodlibet/qltk/prefs.py:639
 #, fuzzy
@@ -6535,10 +6371,6 @@
 #: quodlibet/qltk/prefs.py:646
 msgid "Split _subtag on:"
 msgstr ""
-=======
-"list is space-separated"
-msgstr "标签编辑器中使用这些分隔符来分离标签，这里的分隔符用空格分开"
->>>>>>> 6a81a291
 
 #: quodlibet/qltk/prefs.py:671
 #, fuzzy
@@ -6598,36 +6430,30 @@
 msgid "_Queue"
 msgstr "队列(_Q)"
 
-<<<<<<< HEAD
-#: quodlibet/qltk/queue.py:124
-msgid "Ephemeral"
-msgstr ""
-
-#: quodlibet/qltk/queue.py:125
-#, fuzzy
-msgid "Remove songs from the queue after playing them"
-msgstr "删除队列里的所有曲目"
-
-#: quodlibet/qltk/queue.py:133
-msgid "Persistent"
-msgstr ""
-
-#: quodlibet/qltk/queue.py:134
-msgid "Keep songs in the queue after playing them"
-msgstr ""
-
-#: quodlibet/qltk/queue.py:142
-msgid "Mode"
-msgstr ""
-
-#: quodlibet/qltk/queue.py:153
-msgid "Stop at End"
-msgstr ""
-=======
 #: ../quodlibet/qltk/queue.py:126
 msgid "Stop Once Empty"
 msgstr "队列清空后停止播放曲目"
->>>>>>> 6a81a291
+
+#: quodlibet/qltk/queue.py:125
+#, fuzzy
+msgid "Remove songs from the queue after playing them"
+msgstr "删除队列里的所有曲目"
+
+#: quodlibet/qltk/queue.py:133
+msgid "Persistent"
+msgstr ""
+
+#: quodlibet/qltk/queue.py:134
+msgid "Keep songs in the queue after playing them"
+msgstr ""
+
+#: quodlibet/qltk/queue.py:142
+msgid "Mode"
+msgstr ""
+
+#: quodlibet/qltk/queue.py:153
+msgid "Stop at End"
+msgstr ""
 
 #: quodlibet/qltk/queue.py:157
 #, fuzzy
@@ -6800,16 +6626,12 @@
 msgid "The saved ratings will be removed"
 msgstr "已有的评分将被删除"
 
-<<<<<<< HEAD
-#: quodlibet/qltk/ratingsmenu.py:30 quodlibet/qltk/ratingsmenu.py:63
-=======
 #: ../quodlibet/qltk/ratingsmenu.py:27
 #, python-format
 msgid "The rating of all selected songs will be changed to '%s'"
 msgstr "选中曲目的评分都将修改为 '%s'"
 
 #: ../quodlibet/qltk/ratingsmenu.py:57 ../quodlibet/qltk/ratingsmenu.py:111
->>>>>>> 6a81a291
 #, fuzzy
 msgid "_Remove Rating"
 msgstr "取消评分"
@@ -7029,15 +6851,9 @@
 msgid "Search after _typing"
 msgstr "输入结束开始搜索"
 
-<<<<<<< HEAD
-#: quodlibet/qltk/searchbar.py:147
-msgid "Show search results after the user stops typing"
-msgstr ""
-=======
 #: ../quodlibet/qltk/searchbar.py:132
 msgid "Show search results after the user stops typing."
 msgstr "用户停止输入时显示搜索结果"
->>>>>>> 6a81a291
 
 #: quodlibet/qltk/searchbar.py:215
 msgid "_Limit:"
