# Copyright 2004-2005 Joe Wreschnig, Michael Urman
#           2012-2021 Nick Boultbee
#
# This program is free software; you can redistribute it and/or modify
# it under the terms of the GNU General Public License as published by
# the Free Software Foundation; either version 2 of the License, or
# (at your option) any later version.

# Much of this code is highly optimized, because many of the functions
# are called in tight loops. Don't change things just to make them
# more readable, unless they're also faster.

import os
import re
import shutil
import time
<<<<<<< HEAD
from typing import List, Tuple, Generic, TypeVar
=======
from typing import List, Optional, Any
>>>>>>> 61fa08f1
from collections import OrderedDict
from itertools import zip_longest

from senf import fsn2uri, fsnative, fsn2text, devnull, bytes2fsn, path2fsn

from quodlibet import _, print_d
from quodlibet import util
from quodlibet import config
from quodlibet.util.path import mkdir, mtime, expanduser, normalize_path, \
                                ismount, get_home_dir, RootPathFile
from quodlibet.util.string import encode, decode, isascii
from quodlibet.util.environment import is_windows

from quodlibet.util import iso639
from quodlibet.util import human_sort_key as human, capitalize

from quodlibet.util.tags import TAG_ROLES, TAG_TO_SORT

from ._image import ImageContainer
from ._misc import AudioFileError, translate_errors


translate_errors

AlbumKey = Tuple[str, str, str]
"""An album key is (currently) a tuple"""

MIGRATE = {"~#playcount", "~#laststarted", "~#lastplayed", "~#added",
           "~#skipcount", "~#rating", "~bookmark"}
"""These get migrated if a song gets reloaded"""

PEOPLE = ["artist", "albumartist", "author", "composer", "~performers",
          "originalartist", "lyricist", "arranger", "conductor"]
"""Sources of the ~people tag, most important first"""

TIME_TAGS = {"~#lastplayed", "~#laststarted", "~#added", "~#mtime"}
"""Time in seconds since epoch, defaults to 0"""

SIZE_TAGS = {"~#filesize"}
"""Size in bytes, defaults to 0"""

NUMERIC_ZERO_DEFAULT = {"~#skipcount", "~#playcount", "~#length", "~#bitrate"}
"""Defaults to 0"""

NUMERIC_ZERO_DEFAULT.update(TIME_TAGS)
NUMERIC_ZERO_DEFAULT.update(SIZE_TAGS)

FILESYSTEM_TAGS = {"~filename", "~basename", "~dirname", "~mountpoint"}
"""Values are bytes in Linux instead of unicode"""

SORT_TO_TAG = dict((v, k) for (k, v) in TAG_TO_SORT.items())
"""Reverse map, so sort tags can fall back to the normal ones"""

PEOPLE_SORT = [TAG_TO_SORT.get(k, k) for k in PEOPLE]
"""Sources for ~peoplesort, most important first"""

VARIOUS_ARTISTS_VALUES = 'V.A.', 'various artists', 'Various Artists'
"""Values for ~people representing lots of people, most important last"""


def decode_value(tag, value):
    """Returns a unicode representation of the passed value, based on
    the type and the tag it originated from.

    Not reversible.
    """

    if tag in FILESYSTEM_TAGS:
        return fsn2text(value)
    elif tag[:2] == "~#":
        if isinstance(value, float):
            return u"%.2f" % value
        else:
            return str(value)
    return str(value)


K = TypeVar("K")


class HasKey(Generic[K]):
    """Many things can be keyed"""
    key: K


class AudioFile(dict, ImageContainer, HasKey):
    """An audio file. It looks like a dict, but implements synthetic
    and tied tags via __call__ rather than __getitem__. This means
    __getitem__, get, and so on can be used for efficiency.

    If you need to sort many AudioFiles, you can use their sort_key
    attribute as a decoration.

    Keys are either ASCII str or unicode.
    Values are always unicode except if the tag is part of FILESYSTEM_TAGS,
    then the value is of the path type (str on UNIX, unicode on Windows)

    Some methods will make sure the returned values are always unicode, see
    their description.
    """

    fill_metadata = False
    """New tags received from the backend will update the song"""

    fill_length = False
    """New song duration from the backend will update the song"""

    multisong = False
    """Is a container for multiple songs
     i.e. while played new songs can start / end"""

    streamsong = False
    """Is part of a multisong"""

    can_add = True
    """Can be added to the queue, playlists"""

    is_file = True
    """Is a real (local) file"""

    format = "Unknown Audio File"
    """The underlying file format"""

    supports_rating_and_play_count_in_file = False
    """Does this format support storing ratings and play counts in the file"""

    mimes: List[str] = []
    """MIME types this class can represent"""

    def __init__(self, default=tuple(), **kwargs):
        for key, value in dict(default).items():
            self[key] = value
        for key, value in kwargs.items():
            self[key] = value

    def __song_key(self):
        return (self("~#disc", 0), self("~#track", 0),
            human(self("artistsort")),
            self.get("musicbrainz_artistid", ""),
            human(self.get("title", "")),
            self.get("~filename"))

    @util.cached_property
<<<<<<< HEAD
    def album_key(self) -> AlbumKey:
        return (human(self("albumsort", "")),
                human(self("albumartistsort", "")),
                self.get("album_grouping_key") or self.get("labelid") or
                self.get("musicbrainz_albumid") or "")
=======
    def album_key(self):
        id_val = (self.get("album_grouping_key")
                  or self.get("labelid")
                  or self.get("musicbrainz_albumid", ""))
        return id_val, human(self("albumsort", "")), human(self("albumartistsort", ""))
>>>>>>> 61fa08f1

    @util.cached_property
    def sort_key(self):
        return [self.album_key, self.__song_key()]

    @staticmethod
    def sort_by_func(tag):
        """Returns a fast sort function for a specific tag (or pattern).
        Some keys are already in the sort cache, so we can use them."""
        def artist_sort(song):
            return song.sort_key[1][2]

        if callable(tag):
            return lambda song: human(tag(song))
        elif tag == "artistsort":
            return artist_sort
        elif tag in FILESYSTEM_TAGS:
            return lambda song: fsn2text(song(tag))
        elif tag.startswith("~#") and "~" not in tag[2:]:
            return lambda song: song(tag, 0)
        return lambda song: human(song(tag))

    def __getstate__(self):
        """Don't pickle anything from __dict__"""
        pass

    def __setstate__(self, state):
        """Needed because we have defined getstate"""
        pass

    def __setitem__(self, key, value):
        # validate key
        if not isinstance(key, str):
            raise TypeError("key has to be str")

        # validate value
        if key.startswith("~#"):
            if not isinstance(value, (int, float)):
                raise TypeError
        elif key in FILESYSTEM_TAGS:
            if not isinstance(value, fsnative):
                value = path2fsn(value)
        else:
            value = str(value)

        dict.__setitem__(self, key, value)

        pop = self.__dict__.pop
        pop("album_key", None)
        pop("sort_key", None)

    def __delitem__(self, key):
        dict.__delitem__(self, key)

        pop = self.__dict__.pop
        pop("album_key", None)
        pop("sort_key", None)

    @property
    def key(self) -> K:  # type: ignore
        return self["~filename"]

    @property
    def mountpoint(self):
        return self["~mountpoint"]

    def __hash__(self):
        # Dicts aren't hashable by default, so we need a hash
        # function. Previously this used ~filename. That created a
        # situation when an object could end up in two buckets by
        # renaming files. So now it uses identity.
        return hash(id(self))

    def __eq__(self, other):
        # And to preserve Python hash rules, we need a strict __eq__.
        return self is other

    def __lt__(self, other):
        return self.sort_key < other.sort_key

    def __ne__(self, other):
        return self is not other

    def has_rating_and_playcount_in_file(self, email):
        """Returns True if the audio file has rating and play counts for the
        provided email. Returns False otherwise, or if storing ratings and play
        counts in the file is not supported for this audio format.
        """
        return False

    def reload(self):
        """Reload an audio file from disk. If reloading fails nothing will
        change.

        Raises:
            AudioFileError: if the file fails to load
        """

        backup = dict(self)
        fn = self["~filename"]
        saved = {}
        persisted = config.getboolean("editing", "save_to_songs")
        persisted_keys = ({"~#rating", "~#playcount"}
                          if self.supports_rating_and_play_count_in_file and persisted
                          else set())
        for key in self:
            # Only migrate keys that aren't (probably) persisted to file (#3569)
            if key in MIGRATE - persisted_keys:
                saved[key] = self[key]
        self.clear()
        self["~filename"] = fn
        try:
            self.__init__(fn)
        except AudioFileError:
            self.update(backup)
            raise
        else:
            self.update(saved)

    def realkeys(self):
        """Returns a list of keys that are not internal, i.e. they don't
        have '~' in them."""

        return list(filter(lambda s: s[:1] != "~", self.keys()))

    def prefixkeys(self, prefix):
        """Returns a list of dict keys that either match prefix or start
        with prefix + ':'.
        """

        l = []
        for k in self:
            if k.startswith(prefix):
                if k == prefix or k.startswith(prefix + ":"):
                    l.append(k)
        return l

    def _prefixvalue(self, tag):
        return "\n".join(self.list_unique(sorted(self.prefixkeys(tag))))

    def iterrealitems(self):
        return ((k, v) for (k, v) in self.items() if k[:1] != "~")

    def __call__(self, key, default: Any = u"", connector=" - ", joiner=', '):
        """Return the value(s) for a key, synthesizing if necessary.
        Multiple values for a key are delimited by newlines.

        A default value may be given (like `dict.get`);
        the default default is an empty unicode string
        (even if the tag is numeric).

        If a tied tag ('a~b') is requested, the `connector` keyword
        argument may be used to specify what it is tied with.
        In case the tied tag contains numeric and file path tags, the result
        will still be a unicode string.
        The `joiner` keyword specifies how multiple *values* will be joined
        within that tied tag output, e.g.
            ~people~title = "Kanye West, Jay Z - New Day"

        For details on tied tags, see the documentation for `util.tagsplit`.
        """

        if key[:1] == "~":
            key = key[1:]
            if "~" in key:
                real_key = "~" + key
                values = []
                sub_tags = util.tagsplit(real_key)
                # If it's genuinely a tied tag (not ~~people etc), we want
                # to delimit the multi-values separately from the tying
                j = joiner if len(sub_tags) > 1 else "\n"
                for t in sub_tags:
                    vs = [decode_value(real_key, v) for v in (self.list(t))]
                    v = j.join(vs)
                    if v:
                        values.append(v)
                return connector.join(values) or default
            elif key == "#track":
                try:
                    return int(self["tracknumber"].split("/")[0])
                except (ValueError, TypeError, KeyError):
                    return default
            elif key == "#disc":
                try:
                    return int(self["discnumber"].split("/")[0])
                except (ValueError, TypeError, KeyError):
                    return default
            elif key == "length":
                length = self.get("~#length")
                if length is None:
                    return default
                else:
                    return util.format_time_display(length)
            elif key == "#rating":
                return dict.get(self, "~" + key, config.RATINGS.default)
            elif key == "rating":
                return util.format_rating(self("~#rating"))
            elif key == "people":
                return "\n".join(self.list_unique(PEOPLE)) or default
            elif key == "people:real":
                # Issue 1034: Allow removal of V.A. if others exist.
                unique = self.list_unique(PEOPLE)
                # Order is important, for (unlikely case): multiple removals
                for val in VARIOUS_ARTISTS_VALUES:
                    if len(unique) > 1 and val in unique:
                        unique.remove(val)
                return "\n".join(unique) or default
            elif key == "people:roles":
                return (self._role_call("performer", PEOPLE)
                        or default)
            elif key == "peoplesort":
                return ("\n".join(self.list_unique(PEOPLE_SORT)) or
                        self("~people", default, connector))
            elif key == "peoplesort:roles":
                # Ignores non-sort tags if there are any sort tags (e.g. just
                # returns "B" for {artist=A, performersort=B}).
                # TODO: figure out the "correct" behavior for mixed sort tags
                return (self._role_call("performersort", PEOPLE_SORT)
                        or self("~peoplesort", default, connector))
            elif key in ("performers", "performer"):
                return self._prefixvalue("performer") or default
            elif key in ("performerssort", "performersort"):
                return (self._prefixvalue("performersort") or
                        self("~" + key[-4:], default, connector))
            elif key in ("performers:roles", "performer:roles"):
                return (self._role_call("performer") or default)
            elif key in ("performerssort:roles", "performersort:roles"):
                return (self._role_call("performersort")
                        or self("~" + key.replace("sort", ""), default,
                                connector))
            elif key == "basename":
                return os.path.basename(self["~filename"]) or self["~filename"]
            elif key == "dirname":
                return os.path.dirname(self["~filename"]) or self["~filename"]
            elif key == "uri":
                try:
                    return self["~uri"]
                except KeyError:
                    return fsn2uri(self["~filename"])
            elif key == "format":
                return self.get("~format", str(self.format))
            elif key == "codec":
                codec = self.get("~codec")
                if codec is None:
                    return self("~format")
                return codec
            elif key == "encoding":
                encoding = "\n".join(
                    part
                    for part in [self.get("~encoding"), self.get("encodedby")]
                    if part
                )
                return encoding or default
            elif key == "language":
                codes = self.list("language")
                if not codes:
                    return default
                return u"\n".join(iso639.translate(c) or c for c in codes)
            elif key == "bitrate":
                return util.format_bitrate(self("~#bitrate"))
            elif key == "#date":
                date = self.get("date")
                if date is None:
                    return default
                return util.date_key(date)
            elif key == "year":
                return self.get("date", default)[:4]
            elif key == "#year":
                try:
                    return int(self.get("date", default)[:4])
                except (ValueError, TypeError, KeyError):
                    return default
            elif key == "originalyear":
                return self.get("originaldate", default)[:4]
            elif key == "#originalyear":
                try:
                    return int(self.get("originaldate", default)[:4])
                except (ValueError, TypeError, KeyError):
                    return default
            elif key == "#tracks":
                try:
                    return int(self["tracknumber"].split("/")[1])
                except (ValueError, IndexError, TypeError, KeyError):
                    return default
            elif key == "#discs":
                try:
                    return int(self["discnumber"].split("/")[1])
                except (ValueError, IndexError, TypeError, KeyError):
                    return default
            elif key == "lyrics":
                # First, try the embedded lyrics.
                try:
                    return self["lyrics"]
                except KeyError:
                    pass

                try:
                    return self["unsyncedlyrics"]
                except KeyError:
                    pass

                # If there are no embedded lyrics, try to read them from
                # the external file.
                lyric_filename = self.lyric_filename
                if not lyric_filename:
                    return default
                try:
                    with open(lyric_filename, "rb") as fileobj:
                        print_d(f"Reading lyrics from {lyric_filename!r}")
                        text = fileobj.read().decode("utf-8", "replace")
                        # try to skip binary files
                        if "\0" in text:
                            return default
                        return text
                except (EnvironmentError, UnicodeDecodeError):
                    return default
            elif key == "filesize":
                return util.format_size(self("~#filesize", 0))
            elif key == "playlists":
                # TODO: avoid static dependency here... somehow
                from quodlibet import app
                playlists = app.library.playlists.playlists_featuring(self)
                return "\n".join(s.name for s in playlists) or default
            elif key.startswith("#replaygain_"):
                try:
                    val = self.get(key[1:], default)
                    return round(float(val.split(" ")[0]), 2)
                except (ValueError, TypeError, AttributeError):
                    return default
            elif key[:1] == "#":
                key = "~" + key
                if key in self:
                    return self[key]
                elif key in NUMERIC_ZERO_DEFAULT:
                    return 0
                else:
                    try:
                        val = self[key[2:]]
                    except KeyError:
                        return default
                    try:
                        return int(val)
                    except ValueError:
                        try:
                            return float(val)
                        except ValueError:
                            return default
            else:
                return dict.get(self, "~" + key, default)

        elif key == "title":
            title = dict.get(self, "title")
            if title is None:
                basename = self("~basename")
                return "%s [%s]" % (
                    decode_value("~basename", basename), _("Unknown"))
            else:
                return title
        elif key in SORT_TO_TAG:
            try:
                return self[key]
            except KeyError:
                key = SORT_TO_TAG[key]
        return dict.get(self, key, default)

    def _role_call(self, role_tag, sub_keys=None):
        role_tag_keys = self.prefixkeys(role_tag)

        role_map = {}
        for key in role_tag_keys:
            if key == role_tag:
                # #2986: don't add a role description for the bare tag, unless
                # this is a composite tag (e.g. only show "(Performance)" for
                # ~people:roles and not ~performer:roles).
                if sub_keys is None:
                    continue
                else:
                    role = TAG_ROLES.get(role_tag, role_tag)
            else:
                role = key.split(":", 1)[-1]
            for name in self.list(key):
                role_map.setdefault(name, []).append(role)

        if sub_keys is None:
            names = self.list_unique(role_tag_keys)
        else:
            names = self.list_unique(sub_keys)
            for tag in sub_keys:
                if tag in TAG_ROLES:
                    for name in self.list(tag):
                        role_map.setdefault(name, []).append(TAG_ROLES[tag])

        descs = []
        for name in names:
            roles = role_map.get(name, [])
            if not roles:
                descs.append(name)
            else:
                roles = sorted(map(capitalize, roles))
                descs.append("%s (%s)" % (name, ", ".join(roles)))

        return "\n".join(descs)

    @property
    def lyric_filename(self) -> Optional[str]:
        """Returns the validated, or default, lyrics filename for this
        file. User defined '[memory] lyric_rootpaths' and
        '[memory] lyric_filenames' matches take precedence"""

        from quodlibet.pattern \
            import ArbitraryExtensionFileFromPattern as expand_patterns

        rx_params = re.compile(r'[^\\]<[^' + re.escape(os.sep) + r']*[^\\]>')

        def expand_pathfile(rpf):
            """Return the expanded RootPathFile"""
            expanded = []
            root = expanduser(rpf.root)
            pathfile = expanduser(rpf.pathfile)
            if rx_params.search(pathfile):
                root = expand_patterns(root).format(self)
                pathfile = expand_patterns(pathfile).format(self)
            rpf = RootPathFile(root, pathfile)
            expanded.append(rpf)
            if not os.path.exists(pathfile) and is_windows():
                # prioritise a special character encoded version
                #
                # most 'alien' chars are supported for 'nix fs paths, and we
                # only pass the proposed path through 'escape_filename' (which
                # apparently doesn't respect case) if we don't care about case!
                #
                # FIX: assumes 'nix build used on a case-sensitive fs, nt case
                # insensitive. clearly this is not biting anyone though (yet!)
                pathfile = os.path.sep.join([rpf.root, rpf.end_escaped])
                rpf = RootPathFile(rpf.root, pathfile)
                expanded.insert(len(expanded) - 1, rpf)
            return expanded

        def sanitise(sep, parts):
            """Return a santisied version of a path's parts"""
            return sep.join(part.replace(os.path.sep, u'')[:128] for part in parts)

        # setup defaults (user-defined take precedence)
        # root search paths
        lyric_paths = config.getstringlist("memory", "lyric_rootpaths", [])
        # ensure default paths
        lyric_paths.append(os.path.join(get_home_dir(), ".lyrics"))
        lyric_paths.append(os.path.join(os.path.dirname(self.comma('~filename'))))
        # search pathfile names
        lyric_filenames = config.getstringlist("memory", "lyric_filenames", [])
        # ensure some default pathfile names
        lyric_filenames.append(
            sanitise(os.sep, [(self.comma("lyricist") or
                              self.comma("artist")),
                              self.comma("title")]) + u'.lyric')
        lyric_filenames.append(
            sanitise(' - ', [(self.comma("lyricist") or
                             self.comma("artist")),
                             self.comma("title")]) + u'.lyric')

        # generate all potential paths (unresolved/unexpanded)
        pathfiles = OrderedDict()
        for r in lyric_paths:
            for f in lyric_filenames:
                pathfile = os.path.join(r, os.path.dirname(f),
                                        fsnative(os.path.basename(f)))
                rpf = RootPathFile(r, pathfile)
                if not pathfile in pathfiles:
                    pathfiles[pathfile] = rpf

        #print_d("searching for lyrics in:\n%s" % '\n'.join(pathfiles.keys()))

        # expand each raw pathfile in turn and test for existence
        match_ = None
        pathfiles_expanded = OrderedDict()
        for pf, rpf in pathfiles.items():
            for rpf in expand_pathfile(rpf):  # resolved as late as possible
                pathfile = rpf.pathfile
                pathfiles_expanded[pathfile] = rpf
                if os.path.exists(pathfile):
                    match_ = pathfile
                    break
            if match_:
                break

        if not match_:
            # search even harder!
            lyric_extensions = ['lyric', 'lyrics', '', 'txt']
            #print_d("extending search to extensions: %s" % lyric_extensions)

            def generate_mod_ext_paths(pathfile):
                # separate pathfile's extension (if any)
                ext = os.path.splitext(pathfile)[1][1:]
                path = pathfile[:-1 * len(ext)].strip('.') if ext else pathfile
                # skip the proposed lyric extension if it is the same as
                # the original for a given search pathfile stub - it has
                # already been tested without success!
                extra_extensions = [x for x in lyric_extensions if x != ext]

                # join valid new extensions to pathfile stub and return
                return ['.'.join([path, ext]) if ext else path
                           for ext in extra_extensions]

            # look for a match by modifying the extension for each of the
            # (now fully resolved) 'pathfiles_expanded' search items
            for pathfile in pathfiles_expanded.keys():
                # get alternatives for existence testing
                paths_mod_ext = generate_mod_ext_paths(pathfile)
                for path_ext in paths_mod_ext:
                    if os.path.exists(path_ext):
                        # persistence has paid off!
                        #print_d("extended search match!")
                        match_ = path_ext
                        break
                if match_:
                    break

        if not match_:
            # default
            match_ = list(pathfiles_expanded.keys())[0]

        return match_

    @property
    def has_rating(self):
        """True if the song has a rating set.

        In case this is False song('~#rating') would return the default value
        """

        return self.get("~#rating") is not None

    def remove_rating(self):
        """Removes the set rating so the default will be returned"""

        self.pop("~#rating", None)

    def comma(self, key):
        """Get all values of a tag, separated by commas. Synthetic
        tags are supported, but will be slower. All list items
        will be unicode.

        If the value is numeric, that is returned rather than a list.
        """

        if "~" in key or key == "title":
            if key in FILESYSTEM_TAGS:
                v = fsn2text(self(key, fsnative()))
            else:
                v = self(key, u"")
        else:
            v = self.get(key, u"")

        if isinstance(v, (int, float)):
            return v
        else:
            return v.replace("\n", ", ")

    def list(self, key):
        """Get all values of a tag, as a list. Synthetic tags are supported,
        but will be slower. Numeric tags will give their one value.

        For file path keys the returned list might contain path items
        (non-unicode).

        An empty synthetic tag cannot be distinguished from a non-existent
        synthetic tag; both result in [].
        """

        if "~" in key or key == "title":
            v = self(key)
            if v == "":
                return []
            else:
                return v.split("\n") if isinstance(v, str) else [v]
        else:
            v = self.get(key)
            return [] if v is None else v.split("\n")

    def list_sort(self, key):
        """Like list but return display,sort pairs when appropriate
        and work on all tags.

        In case no sort value exists the display one is returned. The sort
        value is only an empty string if the display one is empty as well.
        """

        display = decode_value(key, self(key))
        display = display.split("\n") if display else []
        sort = []
        if key in TAG_TO_SORT:
            sort = decode_value(TAG_TO_SORT[key],
                                self(TAG_TO_SORT[key]))
            # it would be better to use something that doesn't fall back
            # to the key itself, but what?
            sort = sort.split("\n") if sort else []

        result = []
        for d, s in zip_longest(display, sort):
            if d is not None:
                result.append((d, (s if s is not None and s != "" else d)))
        return result

    def list_separate(self, key):
        """For tied tags return the list union of the display,sort values
           otherwise just do list_sort
        """
        if key[:1] == "~" and "~" in key[1:]: # tied tag
            vals = [self.list_sort(tag) for tag in util.tagsplit(key)]
            r = [j for i in vals for j in i]
            return r
        else:
            return self.list_sort(key)

    def list_unique(self, keys):
        """Returns a combined value of all values in keys; duplicate values
        will be ignored.

        Returns the same as list().
        """

        l = []
        seen = set()
        for k in keys:
            for v in self.list(k):
                if v not in seen:
                    l.append(v)
                    seen.add(v)
        return l

    def as_lowercased(self):
        """Returns a new AudioFile with all keys lowercased / values merged.

        Useful for tag writing for case insensitive tagging formats like
        APEv2 or VorbisComment.
        """

        merged = AudioFile()
        text = {}
        for key, value in self.items():
            lower = key.lower()
            if key.startswith("~#"):
                merged[lower] = value
            else:
                text.setdefault(lower, []).extend(value.split("\n"))
        for key, values in text.items():
            merged[key] = "\n".join(values)
        return merged

    def exists(self):
        """Return true if the file still exists (or we can't tell)."""

        return os.path.exists(self["~filename"])

    def valid(self):
        """Return true if the file cache is up-to-date (checked via
        mtime), or we can't tell."""
        return (bool(self.get("~#mtime", 0)) and
                self["~#mtime"] == mtime(self["~filename"]))

    def mounted(self):
        """Return true if the disk the file is on is mounted, or
        the file is not on a disk."""
        return ismount(self.get("~mountpoint", "/"))

    def can_multiple_values(self, key=None):
        """If no arguments are given, return a list of tags that can
        have multiple values, or True if 'any' tags can.
        """

        return True

    def can_change(self, k=None):
        """See if this file supports changing the given tag. This may
        be a limitation of the file type or QL's design.

        The writing code should handle all kinds of keys, so this is
        just a suggestion.

        If no arguments are given, return a list of tags that can be
        changed, or True if 'any' tags can be changed (specific tags
        should be checked before adding)."""

        if k is None:
            return True

        if not isascii(k):
            return False

        if not k or "=" in k or "~" in k:
            return False

        return True

    def is_writable(self):
        return os.access(self["~filename"], os.W_OK)

    def rename(self, newname):
        """Rename a file. Errors are not handled. This shouldn't be used
        directly; use library.rename instead."""

        if os.path.isabs(newname):
            mkdir(os.path.dirname(newname))
        else:
            newname = os.path.join(self('~dirname'), newname)

        if not os.path.exists(newname):
            shutil.move(self['~filename'], newname)
        elif normalize_path(newname, canonicalise=True) != self['~filename']:
            raise ValueError

        self.sanitize(newname)

    def sanitize(self, filename=None):
        """Fill in metadata defaults. Find ~mountpoint, ~#mtime, ~#filesize
        and ~#added. Check for null bytes in tags.

        Does not raise.
        """

        # Replace nulls with newlines, trimming zero-length segments
        for key, val in list(self.items()):
            self[key] = val
            if isinstance(val, str) and '\0' in val:
                self[key] = '\n'.join(filter(lambda s: s, val.split('\0')))
            # Remove unnecessary defaults
            if key in NUMERIC_ZERO_DEFAULT and val == 0:
                del self[key]

        if filename:
            self["~filename"] = filename
        elif "~filename" not in self:
            raise ValueError("Unknown filename!")

        assert isinstance(self["~filename"], fsnative)

        if self.is_file:
            self["~filename"] = normalize_path(
                self["~filename"], canonicalise=True)
            # Find mount point (terminating at "/" if necessary)
            head = self["~filename"]
            while "~mountpoint" not in self:
                head, tail = os.path.split(head)
                # Prevent infinite loop without a fully-qualified filename
                # (the unit tests use these).
                head = head or fsnative(u"/")
                if ismount(head):
                    self["~mountpoint"] = head
        else:
            self["~mountpoint"] = fsnative(u"/")

        # Fill in necessary values.
        self.setdefault("~#added", int(time.time()))

        # For efficiency, do a single stat here. See Issue 504
        try:
            stat = os.stat(self['~filename'])
            self["~#mtime"] = stat.st_mtime
            self["~#filesize"] = stat.st_size

            # Issue 342. This is a horrible approximation (due to headers) but
            # on FLACs, the most common case, this should be close enough
            if "~#bitrate" not in self:
                try:
                    # kbps = bytes * 8 / seconds / 1000
                    self["~#bitrate"] = int(stat.st_size /
                                            (self["~#length"] * (1000 / 8)))
                except (KeyError, ZeroDivisionError):
                    pass
        except OSError:
            self["~#mtime"] = 0

    def to_dump(self):
        """A string of 'key=value' lines, similar to vorbiscomment output.

        Returns:
            bytes
        """

        def encode_key(k):
            return encode(k) if isinstance(k, str) else k

        s = []
        for k in self.keys():
            enc_key = encode_key(k)
            assert isinstance(enc_key, bytes)

            if isinstance(self[k], int):
                l = enc_key + encode("=%d" % self[k])
                s.append(l)
            elif isinstance(self[k], float):
                l = enc_key + encode("=%f" % self[k])
                s.append(l)
            else:
                for v2 in self.list(k):
                    if not isinstance(v2, bytes):
                        v2 = encode(v2)
                    s.append(enc_key + b"=" + v2)
        for k in (NUMERIC_ZERO_DEFAULT - set(self.keys())):
            enc_key = encode_key(k)
            l = enc_key + encode("=%d" % self.get(k, 0))
            s.append(l)
        if "~#rating" not in self:
            s.append(encode("~#rating=%f" % self("~#rating")))
        s.append(encode("~format=%s" % self.format))
        s.append(b"")
        return b"\n".join(s)

    def from_dump(self, text):
        """Parses the text created with to_dump and adds the found tags.

        Args:
            text (bytes)
        """

        for line in text.split(b"\n"):
            if not line:
                continue
            parts = line.split(b"=")
            key = decode(parts[0])
            val = b"=".join(parts[1:])
            if key == "~format":
                pass
            elif key in FILESYSTEM_TAGS:
                self.add(key, bytes2fsn(val, "utf-8"))
            elif key.startswith("~#"):
                try:
                    self.add(key, int(val))
                except ValueError:
                    try:
                        self.add(key, float(val))
                    except ValueError:
                        pass
            else:
                self.add(key, decode(val))

    def change(self, key, old_value, new_value):
        """Change 'old_value' to 'new_value' for the given metadata key.
        If the old value is not found, set the key to the new value."""
        try:
            parts = self.list(key)
            try:
                parts[parts.index(old_value)] = new_value
            except ValueError:
                self[key] = new_value
            else:
                self[key] = "\n".join(parts)
        except KeyError:
            self[key] = new_value

    def add(self, key, value):
        """Add a value for the given metadata key."""
        if key not in self:
            self[key] = value
        else:
            self[key] += "\n" + value

    def remove(self, key, value=None):
        """Remove a value from the given key.

        If value is None remove all values for that key, if it exists.
        If the key or value is not found do nothing.
        """

        if key not in self:
            return
        elif value is None or self[key] == value:
            del self[key]
        else:
            try:
                parts = self.list(key)
                parts.remove(value)
                self[key] = u"\n".join(parts)
            except ValueError:
                pass

    def replay_gain(self, profiles, pre_amp_gain=0, fallback_gain=0):
        """Return the computed Replay Gain scale factor.

        profiles is a list of Replay Gain profile names ('album',
        'track') to try before giving up. The special profile name
        'none' will cause no scaling to occur. pre_amp_gain will be
        applied before checking for clipping. fallback_gain will be
        used when the song does not have replaygain information.
        """
        for profile in profiles:
            if profile == "none":
                return 1.0
            try:
                db = float(self["replaygain_%s_gain" % profile].split()[0])
                peak = float(self.get("replaygain_%s_peak" % profile, 1))
            except (KeyError, ValueError, IndexError):
                continue
            else:
                db += pre_amp_gain
                try:
                    scale = 10. ** (db / 20)
                except OverflowError:
                    scale = 1.0 / peak
                else:
                    if scale * peak > 1:
                        scale = 1.0 / peak  # don't clip
                return min(15, scale)
        else:
            try:
                scale = 10. ** ((fallback_gain + pre_amp_gain) / 20)
            except OverflowError:
                scale = 1.0
            else:
                scale = min(scale, 1.0)
            return min(15, scale)

    def write(self):
        """Write metadata back to the file.

        Raises:
            AudioFileError: in case writing fails
        """

        raise NotImplementedError

    @property
    def bookmarks(self):
        """Parse and return song position bookmarks, or set them.
        Accessing this returns a copy, so song.bookmarks.append(...)
        will not work; you need to do

            marks = song.bookmarks
            marks.append(...)
            song.bookmarks = marks
        """

        marks = []
        invalid = []
        for line in self.list("~bookmark"):
            try:
                time, mark = line.split(" ", 1)
            except:
                invalid.append((-1, line))
            else:
                try:
                    time = util.parse_time(time, None)
                except:
                    invalid.append((-1, line))
                else:
                    if time >= 0:
                        marks.append((time, mark))
                    else:
                        invalid.append((-1, line))
        marks.sort()
        marks.extend(invalid)
        return marks

    @bookmarks.setter
    def bookmarks(self, marks):
        result = []
        for time_, mark in marks:
            if time_ < 0:
                raise ValueError("mark times must be positive")
            result.append(u"%s %s" % (util.format_time(time_), mark))
        result = u"\n".join(result)
        if result:
            self["~bookmark"] = result
        elif "~bookmark" in self:
            del(self["~bookmark"])


# Looks like the real thing.
DUMMY_SONG = AudioFile({
    '~#length': 234, '~filename': devnull,
    'artist': 'The Artist', 'album': 'An Example Album',
    'title': 'First Track', 'tracknumber': 1,
    'date': '2010-12-31',
})<|MERGE_RESOLUTION|>--- conflicted
+++ resolved
@@ -14,11 +14,7 @@
 import re
 import shutil
 import time
-<<<<<<< HEAD
-from typing import List, Tuple, Generic, TypeVar
-=======
-from typing import List, Optional, Any
->>>>>>> 61fa08f1
+from typing import Any, List, Tuple, Generic, TypeVar
 from collections import OrderedDict
 from itertools import zip_longest
 
@@ -162,19 +158,11 @@
             self.get("~filename"))
 
     @util.cached_property
-<<<<<<< HEAD
     def album_key(self) -> AlbumKey:
-        return (human(self("albumsort", "")),
-                human(self("albumartistsort", "")),
-                self.get("album_grouping_key") or self.get("labelid") or
-                self.get("musicbrainz_albumid") or "")
-=======
-    def album_key(self):
         id_val = (self.get("album_grouping_key")
                   or self.get("labelid")
                   or self.get("musicbrainz_albumid", ""))
         return id_val, human(self("albumsort", "")), human(self("albumartistsort", ""))
->>>>>>> 61fa08f1
 
     @util.cached_property
     def sort_key(self):
