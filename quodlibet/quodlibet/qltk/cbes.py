--- conflicted
+++ resolved
@@ -231,12 +231,8 @@
 
 ICONS = {Gtk.STOCK_EDIT: CBESEditor}
 
-<<<<<<< HEAD
+
 class ComboBoxEntrySave(Gtk.ComboBox):
-=======
-
-class ComboBoxEntrySave(gtk.ComboBoxEntry):
->>>>>>> 8532599b
     """A ComboBoxEntry that remembers the past 'count' strings entered,
     and can save itself to (and load itself from) a filename or file-like."""
 
@@ -296,12 +292,8 @@
 
     def __focus_entry(self):
         self.get_child().grab_focus()
-<<<<<<< HEAD
-        self.get_child().emit('move-cursor', Gtk.MovementStep.BUFFER_ENDS, 0, False)
-=======
         self.get_child().emit('move-cursor',
-                              gtk.MOVEMENT_BUFFER_ENDS, 0, False)
->>>>>>> 8532599b
+                              Gtk.MovementStep.BUFFER_ENDS, 0, False)
 
     def __fill(self, filename, initial, edit_title):
         model = self.get_model()
