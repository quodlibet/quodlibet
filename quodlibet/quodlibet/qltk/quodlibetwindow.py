--- conflicted
+++ resolved
@@ -147,17 +147,11 @@
 
         # cover image
         self.image = CoverImage(resize=True)
-<<<<<<< HEAD
-        player.connect('song-started', lambda x, s: self.image.set_song(s))
-        parent.connect('artwork-changed', self.__song_art_changed, library)
-        self.pack_start(self.image, False, True, 0)
-=======
         gobject_weak(player.connect, 'song-started', self.__new_song,
                      parent=self)
         gobject_weak(parent.connect, 'artwork-changed',
                      self.__song_art_changed, library, parent=self)
-        self.pack_start(self.image, expand=False)
->>>>>>> 98e32bc9
+        self.pack_start(self.image, False, True, 0)
 
     def __new_song(self, player, song):
         self.image.set_song(song)
