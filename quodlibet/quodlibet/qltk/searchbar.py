# -*- coding: utf-8 -*-
# Copyright 2010-2011 Christoph Reiter, Steven Robertson
#                2016 Nick Boultbee
#
# This program is free software; you can redistribute it and/or modify
# it under the terms of the GNU General Public License version 2 as
# published by the Free Software Foundation

import os

from gi.repository import Gtk, GObject, GLib

import quodlibet
from quodlibet import config
from quodlibet import _

from quodlibet.qltk.cbes import ComboBoxEntrySave
from quodlibet.qltk.ccb import ConfigCheckMenuItem
from quodlibet.qltk.x import SeparatorMenuItem
<<<<<<< HEAD
from quodlibet.query import QueryType
from quodlibet.util import limit_songs, DeferredSignal
=======
from quodlibet.util import limit_songs, DeferredSignal, gdecode
>>>>>>> 4debc472


class SearchBarBox(Gtk.HBox):
    """
        A search bar widget for inputting queries.

        signals:
            query-changed - a parsable query string
            focus-out - If the widget gets focused while being focused
                (usually for focusing the songlist)
    """

    __gsignals__ = {
        'query-changed': (
            GObject.SignalFlags.RUN_LAST, None, (object,)),
        'focus-out': (GObject.SignalFlags.RUN_LAST, None, ()),
        }

    DEFAULT_TIMEOUT = 400

    def __init__(self, filename=None, completion=None, accel_group=None,
<<<<<<< HEAD
                 validator=QueryValidator):
=======
                 timeout=DEFAULT_TIMEOUT, validator=Query.validator):
>>>>>>> 4debc472
        super(SearchBarBox, self).__init__(spacing=6)

        if filename is None:
            filename = os.path.join(
                quodlibet.get_user_dir(), "lists", "queries")

        combo = ComboBoxEntrySave(filename, count=8,
<<<<<<< HEAD
                validator=validator, title=_("Saved Searches"),
                edit_title=_(u"Edit saved searches…"))
=======
                                  validator=validator,
                                  title=_("Saved Searches"),
                                  edit_title=_(u"Edit saved searches…"))
>>>>>>> 4debc472

        self.__deferred_changed = DeferredSignal(
            self.__filter_changed, timeout=timeout, owner=self)

        self.validator = validator
        self.__combo = combo
        entry = combo.get_child()
        self.__entry = entry
        if completion:
            entry.set_completion(completion)

        self.__sig = combo.connect('text-changed', self.__text_changed)

        entry.connect('clear', self.__filter_changed)
        entry.connect('backspace', self.__text_changed)
        entry.connect('populate-popup', self.__menu)
        entry.connect('activate', self.__filter_changed)
        entry.connect('activate', self.__save_search)
        entry.connect('focus-out-event', self.__save_search)

        entry.set_placeholder_text(_("Search"))
        entry.set_tooltip_text(_("Search your library, "
                                 "using free text or QL queries"))

        combo.enable_clear_button()
        self.pack_start(combo, True, True, 0)

        if accel_group:
            key, mod = Gtk.accelerator_parse("<Primary>L")
            accel_group.connect(key, mod, 0,
                    lambda *x: entry.mnemonic_activate(True))

        for child in self.get_children():
            child.show_all()

    def set_enabled(self, enabled=True):
        self.__entry.set_sensitive(enabled)
        if enabled:
            self.__uninhibit()
        else:
            self.__inhibit()

    def set_text(self, text):
        """Set the text without firing any signals"""

        self.__deferred_changed.abort()

        # deactivate all signals and change the entry text
        self.__inhibit()
        self.__entry.set_text(text)
        self.__uninhibit()

    def get_text(self):
        """Get the active text as unicode"""

        return gdecode(self.__entry.get_text())

    def _is_parsable(self, text):
        return text and self.validator(text) != QueryType.INVALID

    def changed(self):
        """Triggers a filter-changed signal if the current text
        is a parsable query
        """

        self.__filter_changed()

    def __inhibit(self):
        self.__combo.handler_block(self.__sig)

    def __uninhibit(self):
        self.__combo.handler_unblock(self.__sig)

    def __menu(self, entry, menu):
        sep = SeparatorMenuItem()
        sep.show()
        menu.prepend(sep)

        cb = ConfigCheckMenuItem(
            _("Search after _typing"), 'settings', 'eager_search',
            populate=True)
        cb.set_tooltip_text(
            _("Show search results after the user stops typing."))
        cb.show()
        menu.prepend(cb)

    def __mnemonic_activate(self, label, group_cycling):
        widget = label.get_mnemonic_widget()
        if widget.is_focus():
            self.emit('focus-out')
            return True

    def __save_search(self, entry, *args):
        # only save the query on focus-out if eager_search is turned on
        if args and not config.getboolean('settings', 'eager_search'):
            return

        text = self.get_text().strip()
        if self._is_parsable(text):
            # Adding the active text to the model triggers a changed signal
            # (get_active is no longer -1), so inhibit
            self.__inhibit()
            self.__combo.prepend_text(text)
            self.__combo.write()
            self.__uninhibit()

    def __filter_changed(self, *args):
        self.__deferred_changed.abort()
        text = self.get_text()
        if self._is_parsable(text):
            GLib.idle_add(self.emit, 'query-changed', text)

    def __text_changed(self, *args):
        # the combobox has an active entry selected -> no timeout
        # todo: we need a timeout when the selection changed because
        # of keyboard input (up/down arrows)
        if self.__combo.get_active() != -1:
            self.__filter_changed()
            return

        if not config.getboolean('settings', 'eager_search'):
            return

        self.__deferred_changed()


class LimitSearchBarBox(SearchBarBox):
    """A version of `SearchBarBox` that allows specifying the limiting and
    weighting of a search."""

    class Limit(Gtk.HBox):
        __gsignals__ = {
            'changed': (GObject.SignalFlags.RUN_LAST, None, ()),
        }

        def __init__(self):
            super(LimitSearchBarBox.Limit, self).__init__(spacing=3)
            label = Gtk.Label(label=_("_Limit:"))
            self.pack_start(label, True, True, 0)

            self.__limit = limit = Gtk.SpinButton()
            self.__limit.connect("value-changed", self.__changed)
            limit.set_numeric(True)
            limit.set_range(0, 9999)
            limit.set_increments(5, 100)
            label.set_mnemonic_widget(limit)
            label.set_use_underline(True)
            self.pack_start(limit, True, True, 0)

            self.__weight = Gtk.CheckButton(
                label=_("_Weight"), use_underline=True)
            self.__weight.connect("toggled", self.__changed)
            self.pack_start(self.__weight, True, True, 0)

            for child in self.get_children():
                child.show()

        def __changed(self, *args):
            self.emit("changed")

        @property
        def value(self):
            return self.__limit.get_value_as_int()

        @property
        def weighted(self):
            return self.__weight.get_active()

    def __init__(self, show_limit=False, *args, **kwargs):
        super(LimitSearchBarBox, self).__init__(*args, **kwargs)
        self.__limit = self.Limit()
        self.pack_start(self.__limit, False, True, 0)
        self.__limit.set_no_show_all(not show_limit)
        self.__limit.connect("changed", self.__limit_changed)

    def __limit_changed(self, *args):
        self.changed()

    def limit(self, songs):
        if self.__limit.get_visible():
            return limit_songs(songs, self.__limit.value,
                               self.__limit.weighted)
        else:
            return songs

    def toggle_limit_widgets(self, button):
        """Toggles the visibility of the limit widget according to `button`"""
        if button.get_active():
            self.__limit.show()
        else:
            self.__limit.hide()
        self.changed()<|MERGE_RESOLUTION|>--- conflicted
+++ resolved
@@ -17,12 +17,8 @@
 from quodlibet.qltk.cbes import ComboBoxEntrySave
 from quodlibet.qltk.ccb import ConfigCheckMenuItem
 from quodlibet.qltk.x import SeparatorMenuItem
-<<<<<<< HEAD
 from quodlibet.query import QueryType
-from quodlibet.util import limit_songs, DeferredSignal
-=======
 from quodlibet.util import limit_songs, DeferredSignal, gdecode
->>>>>>> 4debc472
 
 
 class SearchBarBox(Gtk.HBox):
@@ -44,11 +40,7 @@
     DEFAULT_TIMEOUT = 400
 
     def __init__(self, filename=None, completion=None, accel_group=None,
-<<<<<<< HEAD
-                 validator=QueryValidator):
-=======
                  timeout=DEFAULT_TIMEOUT, validator=Query.validator):
->>>>>>> 4debc472
         super(SearchBarBox, self).__init__(spacing=6)
 
         if filename is None:
@@ -56,14 +48,9 @@
                 quodlibet.get_user_dir(), "lists", "queries")
 
         combo = ComboBoxEntrySave(filename, count=8,
-<<<<<<< HEAD
-                validator=validator, title=_("Saved Searches"),
-                edit_title=_(u"Edit saved searches…"))
-=======
                                   validator=validator,
                                   title=_("Saved Searches"),
                                   edit_title=_(u"Edit saved searches…"))
->>>>>>> 4debc472
 
         self.__deferred_changed = DeferredSignal(
             self.__filter_changed, timeout=timeout, owner=self)
