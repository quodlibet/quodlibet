# -*- coding: utf-8 -*-
# Copyright 2004-2005 Joe Wreschnig, Michael Urman, Iñigo Serna
#
# This program is free software; you can redistribute it and/or modify
# it under the terms of the GNU General Public License version 2 as
# published by the Free Software Foundation

import os
import re
import sys

from gi.repository import GObject, Gdk, GLib

import quodlibet
from quodlibet import browsers
from quodlibet import config
from quodlibet import const
from quodlibet import util
from quodlibet.util.uri import URI

from quodlibet.qltk.browser import LibraryBrowser
from quodlibet.qltk.properties import SongProperties
from quodlibet.util import copool


class FSInterface(object):
    """Provides a file in ~/.quodlibet to indicate what song is playing."""
    def __init__(self, player):
        player.connect('song-started', self.__started)
        player.connect('song-ended', self.__ended)
<<<<<<< HEAD
        quodlibet.quit_add(1, self.__cleanup)
=======
        gtk.quit_add(1, self.destroy)
>>>>>>> c3d7bf74

    def destroy(self):
        try:
            os.unlink(const.CURRENT)
        except EnvironmentError:
            pass

    def __started(self, player, song):
        if song:
            try:
                f = file(const.CURRENT, "w")
            except EnvironmentError:
                pass
            else:
                f.write(song.to_dump())
                f.close()

    def __ended(self, player, song, stopped):
        try:
            os.unlink(const.CURRENT)
        except EnvironmentError:
            pass


class FIFOControl(object):
    """A FIFO to control the player/library from."""

    def __init__(self, library, window, player):
        self.__open(library, window, player)
<<<<<<< HEAD
        quodlibet.quit_add(1, self.__cleanup)
=======
        gtk.quit_add(1, self.destroy)
>>>>>>> c3d7bf74

    def destroy(self):
        try:
            os.unlink(const.CONTROL)
        except EnvironmentError:
            pass

    def __open(self, *args):
        try:
            if not os.path.exists(const.CONTROL):
                util.mkdir(const.USERDIR)
                os.mkfifo(const.CONTROL, 0600)
            fifo = os.open(const.CONTROL, os.O_NONBLOCK)
            f = os.fdopen(fifo, "r", 4096)
            GObject.io_add_watch(
                f, GLib.IO_IN, self.__process, *args)
        except (EnvironmentError, AttributeError):
            pass

    def __getitem__(self, key):
        key = key.replace("-", "_")
        if key.startswith("_"):
            raise ValueError
        else:
            try:
                return getattr(self, "_" + key)
            except AttributeError:
                raise KeyError(key)

    def __process(self, source, condition, *args):
        commands = source.read().rstrip("\n").splitlines()
        if commands == []:
            self.__open(*args)
            return False
        else:
            for command in commands:
                try:
                    try:
                        cmd, arg = command.split(' ', 1)
                    except ValueError:
                        self[command](*args)
                    else:
                        print_d("Running %r with params %r " % (cmd, arg))
                        self[cmd](arg, *args)
                except KeyError:
                    commands = args[1].browser.commands
                    try:
                        try:
                            cmd, arg = command.split(' ', 1)
                        except ValueError:
                            commands[command](*args)
                        else:
                            commands[cmd](arg, *args)
                    except:
                        print_w(_("Invalid command %r received.") % command)
                except:
                    e = sys.exc_info()[1]
                    print_e(_("Error running command %r, caused by: %r.") %
                        (command, e))
            return True

    def _previous(self, library, window, player):
        player.previous()

    def _force_previous(self, library, window, player):
        player.previous(True)

    def _next(self, library, window, player):
        player.next()

    def _pause(self, library, window, player):
        player.paused = True

    def _play(self, library, window, player):
        if player.song:
            player.paused = False

    def _play_pause(self, library, window, player):
        if player.song is None:
            player.reset()
        else:
            player.paused ^= True

    def _stop(self, library, window, player):
        player.stop()

    def _focus(self, library, window, player):
        from quodlibet import app
        app.present()

    def _volume(self, value, library, window, player):
        if value[0] in ('+', '-'):
            if len(value) > 1:
                try:
                    change = (int(value[1:]) / 100.0)
                except ValueError:
                    return
            else:
                change = 0.05
            if value[0] == '-':
                change = -change
            volume = player.volume + change
        else:
            try:
                volume = (int(value) / 100.0)
            except ValueError:
                return
        player.volume = min(1.0, max(0.0, volume))

    def _order(self, value, library, window, player):
        order = window.order
        try:
            order.set_active(
                ["inorder", "shuffle", "weighted", "onesong"].index(value))
        except ValueError:
            try:
                order.set_active(int(value))
            except (ValueError, TypeError):
                if value in ["t", "toggle"]:
                    order.set_active(not order.get_active())

    def _repeat(self, value, library, window, player):
        repeat = window.repeat
        if value in ["0", "off"]:
            repeat.set_active(False)
        elif value in ["1", "on"]:
            repeat.set_active(True)
        elif value in ["t", "toggle"]:
            repeat.set_active(not repeat.get_active())

    def _seek(self, time, library, window, player):
        seek_to = player.get_position()
        if time[0] == "+":
            seek_to += util.parse_time(time[1:]) * 1000
        elif time[0] == "-":
            seek_to -= util.parse_time(time[1:]) * 1000
        else:
            seek_to = util.parse_time(time) * 1000
        seek_to = min(player.song.get("~#length", 0) * 1000 - 1,
                      max(0, seek_to))
        player.seek(seek_to)

    def _add_file(self, value, library, window, player):
        filename = os.path.realpath(value)
        song = library.add_filename(filename)
        if song:
            if song not in window.playlist.pl:
                queue = window.playlist.q
                queue.insert_before(queue.get_iter_first(), row=[song])
                player.next()
            else:
                player.go_to(library[filename])
                player.paused = False

    def _add_directory(self, value, library, window, player):
        filename = os.path.normpath(os.path.realpath(value))
        for added in library.scan([filename]):
            pass
        if window.browser.can_filter_text():
            window.browser.filter_text(
                "filename = /^%s/c" % re.escape(filename))
        else:
            basepath = filename + "/"
            songs = [song for (filename, song) in library.iteritems()
                     if filename.startswith(basepath)]
            songs.sort(reverse=True)
            queue = window.playlist.q
            for song in songs:
                queue.insert_before(queue.get_iter_first(), row=[song])
        player.next()

    def _toggle_window(self, library, window, player):
        from quodlibet import app
        if window.get_property('visible'):
            app.hide()
        else:
            app.show()

    def _hide_window(self, library, window, player):
        from quodlibet import app
        app.hide()

    def _show_window(self, library, window, player):
        from quodlibet import app
        app.show()

    def _set_rating(self, value, library, window, player):
        song = player.song
        if song:
            try:
                song["~#rating"] = max(0.0, min(1.0, float(value)))
            except (ValueError, TypeError):
                pass
            else:
                library.changed([song])

    def _set_browser(self, value, library, window, player):
        Kind = browsers.get(value)
        if Kind is not browsers.search.EmptyBar:
            window.select_browser(None, value, library, player)
        else:
            print_w(_("Unknown browser %r.") % value)

    def _open_browser(self, value, library, window, player):
        Kind = browsers.get(value)
        if Kind is not browsers.search.EmptyBar:
            LibraryBrowser(Kind, library)
        else:
            print_w(_("Unknown browser %r.") % value)

    def _random(self, tag, library, window, player):
        if window.browser.can_filter(tag):
            window.browser.filter_random(tag)

    def _filter(self, value, library, window, player):
        tag, values = value.split('=', 1)
        values = [v.decode("utf-8", "replace") for v in values.split("\x00")]
        if window.browser.can_filter(tag) and values:
            window.browser.filter(tag, values)

    def _unfilter(self, library, window, player):
        window.browser.unfilter()

    def _properties(self, value, library, window, player=None):
        if player is None:
            # no value given, use the current song; slide arguments
            # to the right.
            value, library, window, player = None, value, library, window

        if value:
            if value in library:
                songs = [library[value]]
            else:
                songs = library.query(value)
        else:
            songs = [player.song]
        songs = filter(None, songs)

        if songs:
            SongProperties(library, songs, parent=window)

    def _enqueue(self, value, library, window, player):
        playlist = window.playlist
        if value in library:
            songs = [library[value]]
        elif os.path.isfile(value):
            songs = [library.add_filename(os.path.realpath(value))]
        else:
            songs = library.query(value)
        songs.sort()
        playlist.enqueue(songs)

    def _enqueue_files(self, value, library, window, player):
        '''Enqueues comma-separated filenames or song names

            See Issue 716
        '''
        songs = []
        for param in value.split(","):
            try:
                song_path = URI(param).filename
            except ValueError:
                song_path = param
            if song_path in library:
                songs.append(library[song_path])
            elif os.path.isfile(song_path):
                songs.append(library.add_filename(os.path.realpath(value)))
        if songs:
            window.playlist.enqueue(songs)

    def _unqueue(self, value, library, window, player):
        playlist = window.playlist
        if value in library:
            songs = [library[value]]
        else:
            songs = library.query(value)
        playlist.unqueue(songs)

    def _quit(self, library, window, player):
        from quodlibet import app
        app.quit()

    def _status(self, value, library, window, player):
        try:
            f = file(value, "w")
        except EnvironmentError:
            pass
        else:
            if player.paused:
                strings = ["paused"]
            else:
                strings = ["playing"]
            strings.append(type(window.browser).__name__)
            strings.append("%0.3f" % player.volume)
            strings.append(window.order.get_active_name())
            strings.append((window.repeat.get_active() and "on") or "off")
            progress = 0
            if player.info:
                length = player.info.get("~#length", 0)
                if length:
                    progress = player.get_position() / (length * 1000.0)
            strings.append("%0.3f" % progress)
            f.write(" ".join(strings) + "\n")
            try:
                f.write(window.browser.status + "\n")
            except AttributeError:
                pass
            f.close()

    def _song_list(self, value, library, window, player):
        if value.startswith("t"):
            value = not window.song_scroller.get_property('visible')
        else:
            value = value not in ['0', 'off', 'false']
        window.song_scroller.set_property('visible', value)

    def _queue(self, value, library, window, player):
        if value.startswith("t"):
            value = not window.qexpander.get_property('visible')
        else:
            value = value not in ['0', 'off', 'false']
        window.qexpander.set_property('visible', value)

    def _dump_playlist(self, value, library, window, player):
        try:
            f = file(value, "w")
        except EnvironmentError:
            pass
        else:
            for song in window.playlist.pl.get():
                f.write(song("~uri") + "\n")
            f.close()

    def _dump_queue(self, value, library, window, player):
        try:
            f = file(value, "w")
        except EnvironmentError:
            pass
        else:
            for song in window.playlist.q.get():
                f.write(song("~uri") + "\n")
            f.close()

    def _refresh(self, library, window, player):
        paths = util.split_scan_dirs(config.get("settings", "scan"))
        progress = window.statusbar.progress
        copool.add(library.rebuild, paths, progress, False, funcid="library")<|MERGE_RESOLUTION|>--- conflicted
+++ resolved
@@ -28,11 +28,7 @@
     def __init__(self, player):
         player.connect('song-started', self.__started)
         player.connect('song-ended', self.__ended)
-<<<<<<< HEAD
-        quodlibet.quit_add(1, self.__cleanup)
-=======
-        gtk.quit_add(1, self.destroy)
->>>>>>> c3d7bf74
+        quodlibet.quit_add(1, self.destroy)
 
     def destroy(self):
         try:
@@ -62,11 +58,7 @@
 
     def __init__(self, library, window, player):
         self.__open(library, window, player)
-<<<<<<< HEAD
-        quodlibet.quit_add(1, self.__cleanup)
-=======
-        gtk.quit_add(1, self.destroy)
->>>>>>> c3d7bf74
+        quodlibet.quit_add(1, self.destroy)
 
     def destroy(self):
         try:
