--- conflicted
+++ resolved
@@ -6,13 +6,9 @@
 # it under the terms of the GNU General Public License version 2 as
 # published by the Free Software Foundation
 
-<<<<<<< HEAD
+import os
 from gi.repository import Gtk
-=======
-import os
-import gtk
-import pango
->>>>>>> 1e8b95b8
+from gi.repository import Pango
 
 from quodlibet import config
 from quodlibet import const
@@ -39,11 +35,11 @@
     else:
         return const.HOME
 
-class ScanBox(gtk.HBox):
+class ScanBox(Gtk.HBox):
     def __init__(self):
         super(ScanBox, self).__init__(spacing=6)
 
-        self.model = model = gtk.ListStore(str)
+        self.model = model = Gtk.ListStore(str)
         view = RCMHintedTreeView(model)
         view.set_fixed_height_mode(True)
         view.set_headers_visible(False)
@@ -51,48 +47,48 @@
         view.set_tooltip_text(_("Songs in the listed folders will be "
             "added to the library during a library refresh"))
 
-        menu = gtk.Menu()
-        remove_item = gtk.ImageMenuItem(gtk.STOCK_REMOVE)
+        menu = Gtk.Menu()
+        remove_item = Gtk.ImageMenuItem(Gtk.STOCK_REMOVE)
         menu.append(remove_item)
         menu.show_all()
         view.connect('popup-menu', self.__popup, menu)
         remove_item.connect_object('activate', self.__remove, view)
 
-        sw = gtk.ScrolledWindow()
-        sw.set_policy(gtk.POLICY_NEVER, gtk.POLICY_AUTOMATIC)
-        sw.set_shadow_type(gtk.SHADOW_IN)
+        sw = Gtk.ScrolledWindow()
+        sw.set_policy(Gtk.PolicyType.NEVER, Gtk.PolicyType.AUTOMATIC)
+        sw.set_shadow_type(Gtk.ShadowType.IN)
         sw.add(view)
-        sw.set_size_request(-1, max(sw.size_request()[1], 100))
-
-        render = gtk.CellRendererText()
-        render.set_property('ellipsize', pango.ELLIPSIZE_END)
-
-        def cdf(column, cell, model, iter):
+        sw.set_size_request(-1, max(sw.size_request().height, 100))
+
+        render = Gtk.CellRendererText()
+        render.set_property('ellipsize', Pango.EllipsizeMode.END)
+
+        def cdf(column, cell, model, iter, data):
             row = model[iter]
             cell.set_property('text', util.unexpand(row[0]))
 
-        column = gtk.TreeViewColumn(None, render)
+        column = Gtk.TreeViewColumn(None, render)
         column.set_cell_data_func(render, cdf)
-        column.set_sizing(gtk.TREE_VIEW_COLUMN_FIXED)
+        column.set_sizing(Gtk.TreeViewColumnSizing.FIXED)
         view.append_column(column)
 
-        add = gtk.Button(stock=gtk.STOCK_ADD)
+        add = Gtk.Button(stock=Gtk.STOCK_ADD)
         add.connect("clicked", self.__add)
-        remove = gtk.Button(stock=gtk.STOCK_REMOVE)
+        remove = Gtk.Button(stock=Gtk.STOCK_REMOVE)
 
         selection = view.get_selection()
-        selection.set_mode(gtk.SELECTION_MULTIPLE)
+        selection.set_mode(Gtk.SelectionMode.MULTIPLE)
         selection.connect("changed", self.__select_changed, remove)
         selection.emit("changed")
 
         remove.connect_object("clicked", self.__remove, view)
 
-        vbox = gtk.VBox(spacing=6)
-        vbox.pack_start(add, expand=False)
-        vbox.pack_start(remove, expand=False)
-
-        self.pack_start(sw)
-        self.pack_start(vbox, expand=False)
+        vbox = Gtk.VBox(spacing=6)
+        vbox.pack_start(add, False, True, 0)
+        vbox.pack_start(remove, False, True, 0)
+
+        self.pack_start(sw, True, True, 0)
+        self.pack_start(vbox, False, True, 0)
         self.show_all()
 
         paths = util.split_scan_dirs(config.get("settings", "scan"))
@@ -100,13 +96,8 @@
         for path in paths:
             model.append(row=[path])
 
-<<<<<<< HEAD
-    class SongList(Gtk.VBox):
-        name = "songlist"
-=======
     def __popup(self, view, menu):
-        return view.popup_menu(menu, 0, gtk.get_current_event_time())
->>>>>>> 1e8b95b8
+        return view.popup_menu(menu, 0, Gtk.get_current_event_time())
 
     def __select_changed(self, selection, remove_button):
         remove_button.set_sensitive(selection.count_selected_rows())
@@ -129,7 +120,7 @@
         self.__save()
 
 class PreferencesWindow(qltk.UniqueWindow):
-    class SongList(gtk.VBox):
+    class SongList(Gtk.VBox):
         name = "songlist"
         def __init__(self):
             super(PreferencesWindow.SongList, self).__init__(spacing=12)
@@ -151,85 +142,6 @@
             buttons = {}
             table = Gtk.Table(3, 3)
             table.set_homogeneous(True)
-<<<<<<< HEAD
-            cols = config.get_columns(refresh=True)
-
-            for i, (k, t) in enumerate(self.PREDEFINED_TAGS):
-                x, y = i % 3, i / 3
-                buttons[k] = Gtk.CheckButton(t)
-                if k in cols:
-                    buttons[k].set_active(True)
-                    cols.remove(k)
-                table.attach(buttons[k], x, x + 1, y, y + 1)
-            vbox.pack_start(table, False, True, 0)
-            if "~current" in cols:
-                cols.remove("~current")
-            self.other_cols = cols
-
-            # Other columns
-            hbox = Gtk.HBox(spacing=6)
-            l = Gtk.Label(label=_("_Others:"))
-            hbox.pack_start(l, False, True, 0)
-            self.others = others = UndoEntry()
-            others.set_sensitive(False)
-            # Stock edit doesn't have ellipsis chars.
-            edit_button = Gtk.Button(_("_Edit..."))
-            edit_button.connect("clicked", self.__config_cols)
-            edit_button.set_tooltip_text(_("Add or remove additional column "
-                                           "headers"))
-            l.set_mnemonic_widget(edit_button)
-            l.set_use_underline(True)
-            hbox.pack_start(others, True, True, 0)
-            hbox.pack_start(edit_button, False, True, 0)
-            vbox.pack_start(hbox, False, True, 0)
-
-            frame = qltk.Frame(_("Visible Columns"), child=vbox)
-            self.pack_start(frame, False, True, 0)
-
-            # Column preferences
-            tiv = Gtk.CheckButton(_("Title includes _version"))
-            aio = Gtk.CheckButton(_("Artist includes all _people"))
-            aip = Gtk.CheckButton(_("Album includes _disc subtitle"))
-            fip = Gtk.CheckButton(_("Filename includes _folder"))
-            self._toggle_data = [
-                (tiv, "title", "~title~version"),
-                (aip, "album", "~album~discsubtitle"),
-                (fip, "~basename", "~filename"),
-                (aio, "artist", "~people")
-            ]
-            # Turn on the toggles if the toggled version is detected in config
-            for (check, off, on) in self._toggle_data:
-                if on in cols:
-                    buttons[off].set_active(True)
-                    check.set_active(True)
-                    cols.remove(on)
-
-            # Update text once to exclude ticked columns, munged or not
-            others.set_text(", ".join(cols))
-            t = Gtk.Table(2, 2)
-            t.set_homogeneous(True)
-            t.attach(tiv, 0, 1, 0, 1)
-            t.attach(aip, 0, 1, 1, 2)
-            t.attach(aio, 1, 2, 0, 1)
-            t.attach(fip, 1, 2, 1, 2)
-            frame = qltk.Frame(_("Column Preferences"), child=t)
-            self.pack_start(frame, False, True, 0)
-
-            # Apply button
-            vbox = Gtk.VBox(spacing=12)
-            apply = Gtk.Button(stock=Gtk.STOCK_APPLY)
-            apply.set_tooltip_text(_("Apply current configuration to song "
-                                     "list, adding new columns to the end"))
-            b = Gtk.HButtonBox()
-            b.set_layout(Gtk.ButtonBoxStyle.END)
-            b.pack_start(apply, True, True, 0)
-            vbox.pack_start(b, True, True, 0)
-            self.pack_start(vbox, True, True, 0)
-            apply.connect('clicked', self.__apply, buttons, tiv, aip, fip,
-                          aio)
-            # Apply on destroy, else config gets mangled
-            self.connect('destroy', self.__apply, buttons, tiv, aip, fip, aio)
-=======
             checks = config.get("settings", "headers").split()
             for j, l in enumerate(
                 [[("~#disc", _("_Disc")),
@@ -242,41 +154,41 @@
                   ("date", _("_Date")),
                   ("~#length",_("_Length"))]]):
                 for i, (k, t) in enumerate(l):
-                    buttons[k] = gtk.CheckButton(t)
+                    buttons[k] = Gtk.CheckButton(t)
                     if k in checks:
                         buttons[k].set_active(True)
                         checks.remove(k)
 
                     table.attach(buttons[k], i, i + 1, j, j + 1)
 
-            vbox.pack_start(table, expand=False)
-
-            tiv = gtk.CheckButton(_("Title includes _version"))
+            vbox.pack_start(table, False, True, 0)
+
+            tiv = Gtk.CheckButton(_("Title includes _version"))
             if "~title~version" in checks:
                 buttons["title"].set_active(True)
                 tiv.set_active(True)
                 checks.remove("~title~version")
-            aip = gtk.CheckButton(_("Album includes _disc subtitle"))
+            aip = Gtk.CheckButton(_("Album includes _disc subtitle"))
             if "~album~discsubtitle" in checks:
                 buttons["album"].set_active(True)
                 aip.set_active(True)
                 checks.remove("~album~discsubtitle")
-            fip = gtk.CheckButton(_("Filename includes _folder"))
+            fip = Gtk.CheckButton(_("Filename includes _folder"))
             if "~filename" in checks:
                 buttons["~basename"].set_active(True)
                 fip.set_active(True)
                 checks.remove("~filename")
 
-            t = gtk.Table(2, 2)
+            t = Gtk.Table(2, 2)
             t.set_homogeneous(True)
             t.attach(tiv, 0, 1, 0, 1)
             t.attach(aip, 0, 1, 1, 2)
             t.attach(fip, 1, 2, 0, 1)
-            vbox.pack_start(t, expand=False)
-
-            hbox = gtk.HBox(spacing=6)
-            l = gtk.Label(_("_Others:"))
-            hbox.pack_start(l, expand=False)
+            vbox.pack_start(t, False, True, 0)
+
+            hbox = Gtk.HBox(spacing=6)
+            l = Gtk.Label(label=_("_Others:"))
+            hbox.pack_start(l, False, True, 0)
             others = UndoEntry()
             if "~current" in checks: checks.remove("~current")
             others.set_text(" ".join(checks))
@@ -284,20 +196,19 @@
                 _("Other columns to display, separated by spaces"))
             l.set_mnemonic_widget(others)
             l.set_use_underline(True)
-            hbox.pack_start(others)
-            vbox.pack_start(hbox, expand=False)
-
-            apply = gtk.Button(stock=gtk.STOCK_APPLY)
+            hbox.pack_start(others, True, True, 0)
+            vbox.pack_start(hbox, False, True, 0)
+
+            apply = Gtk.Button(stock=Gtk.STOCK_APPLY)
             apply.connect(
                 'clicked', self.__apply, buttons, tiv, aip, fip, others)
-            b = gtk.HButtonBox()
-            b.set_layout(gtk.BUTTONBOX_END)
-            b.pack_start(apply)
-            vbox.pack_start(b)
+            b = Gtk.HButtonBox()
+            b.set_layout(Gtk.ButtonBoxStyle.END)
+            b.pack_start(apply, True, True, 0)
+            vbox.pack_start(b, True, True, 0)
 
             frame = qltk.Frame(_("Visible Columns"), child=vbox)
-            self.pack_start(frame, expand=False)
->>>>>>> 1e8b95b8
+            self.pack_start(frame, False, True, 0)
             self.show_all()
 
         def __apply(self, button, buttons, tiv, aip, fip, others):
@@ -343,15 +254,9 @@
 
             c = ConfigCheckButton(_("Search after _typing"),
                                   'settings', 'eager_search', populate=True)
-<<<<<<< HEAD
-            c.set_tooltip_text(
-                    _("Show search results after the user stops typing."))
-            vb.pack_start(c, False, True, 0)
-=======
             c.set_tooltip_text(_("Show search results after the user "
                 "stops typing."))
-            vb.pack_start(c, expand=False)
->>>>>>> 1e8b95b8
+            vb.pack_start(c, False, True, 0)
             # Translators: The heading of the preference group, no action
             f = qltk.Frame(Q_("heading|Search"), child=vb)
             self.pack_start(f, False, True, 0)
