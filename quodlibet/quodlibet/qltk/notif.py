# -*- coding: utf-8 -*-
# Copyright 2010 Steven Robertson
#
# This program is free software; you can redistribute it and/or modify
# it under the terms of the GNU General Public License version 2 as
# published by the Free Software Foundation.

"""
This module will provide a unified notification area for informational
messages and active tasks. This will eventually handle interactions with
active tasks (e.g. pausing a copooled task), and provide shortcuts for
copooling or threading a task with a status notification. It will also provide
the UI for the planned global undo feature.

Of course, right now it does none of these things.
"""

# This module is still experimental and may change or be removed.

# TODO: Make copooling things with notifications easier (optional)
# TODO: Make Ex Falso use this
# TODO: Port WaitLoadWindow to use this (and not block)
# TODO: Port Media browser to use this
# TODO: Port Download Manager to use this
# TODO: Add basic notification support
# TODO: Add notification history
# TODO: Add notification button/callback support (prereq for global undo)
# TODO: Optimize performance (deferred signals, etc)

from gi.repository import Gtk, GLib, Pango

from quodlibet.util import copool

SIZE = Gtk.IconSize.MENU


class ParentProperty(object):
    """
    A property which provides a thin layer of protection against accidental
    reparenting: you must first 'unparent' an instance by setting this
    property to 'None' before you can set a new parent.
    """
    def __get__(self, inst, owner):
        return getattr(inst, '_parent', None)

    def __set__(self, inst, value):
        if getattr(inst, '_parent', None) is not None and value is not None:
            raise ValueError("Cannot set parent property without first "
                    "setting it to 'None'.")
        inst._parent = value


class Task(object):
    def __init__(self, source, desc, known_length=True, controller=None,
                 pause=None, stop=None):
        self.source = source
        self.desc = desc
        if known_length:
            self.frac = 0.
        else:
            self.frac = None
        if controller:
            self.controller = controller
        else:
            self.controller = TaskController.default_instance
        self._pause = pause
        self._stop = stop
        self.pausable = bool(pause)
        self.stoppable = bool(stop)
        self._paused = False
        self.controller.add_task(self)

    def update(self, frac):
        """
        Update a task's progress.
        """
        self.frac = frac
        self.controller.update()

    def pulse(self):
        """
        Indicate progress on a task of unknown length.
        """
        self.update(None)

    def finish(self):
        """
        Mark a task as finished, and remove it from the list of active tasks.
        """
        self.frac = 1.0
        self.controller.finish(self)

    def __set_paused(self, value):
        if self.pausable:
            self._pause(value)
            self._paused = value
    paused = property(lambda self: self._paused, __set_paused)

    def stop(self):
        if self._stop:
            self._stop()
        self.finish()

    def gen(self, gen):
        """
        Act as a generator pass-through, updating and finishing the task's
        progress automatically. If 'gen' has a __len__ property, it will be
        used to set the fraction accordingly.
        """
        try:
            if hasattr(gen, '__len__'):
                for i, x in enumerate(gen):
                    self.update(float(i) / len(gen))
                    yield x
            else:
                for x in gen:
                    yield x
        finally:
            self.finish()

    def list(self, l):
        """
        Evaluates the iterable argument before passing to 'gen'.
        """
        return self.gen(list(l))

    def copool(self, funcid, pause=True, stop=True):
        """
        Convenience function: set the Task's 'pause' and 'stop' callbacks to
        act upon the copool with the given funcid.
        """
        if pause:
            def pause_func(state):
                if state != self._paused:
                    if state:
                        copool.pause(funcid)
                    else:
                        copool.resume(funcid)
            self._pause = pause_func
            self.pausable = True
        if stop:
            self._stop = lambda: copool.remove(funcid)
            self.stoppable = True

    # Support context managers:
    # >>> with Task(...) as t:
    def __enter__(self):
        return self

    def __exit__(self, exc_type, exc_val, exc_tb):
        self.finish()
        return False


class TaskController(object):
    """
    Controller logic for displaying and managing a list of Tasks. Also
    implements the full Task interface to act as a pass-through or summary of
    all tasks in flight on this controller.
    """
    parent = ParentProperty()
    default_instance = None

    def __init__(self):
        self.active_tasks = []
        self._parent = None
        self.update()

    def add_task(self, task):
        self.active_tasks.append(task)
        self.update()

    @property
    def source(self):
        if len(self.active_tasks) == 1:
            return self.active_tasks[0].source
        return _("Active tasks")

    @property
    def desc(self):
        if len(self.active_tasks) == 1:
            return self.active_tasks[0].desc
        return _("%d tasks running") % len(self.active_tasks)

    @property
    def frac(self):
        fracs = [t.frac for t in self.active_tasks if t.frac is not None]
        if fracs:
            return sum(fracs) / len(self.active_tasks)
        return None

    def __set_paused(self, val):
        for t in self.active_tasks:
            if t.pausable:
                t.paused = val

    def __get_paused(self):
        pausable = [t for t in self.active_tasks if t.pausable]
        if not pausable:
            return False
        return not [t for t in pausable if not t.paused]
    paused = property(__get_paused, __set_paused)

    def stop(self):
        [t.stop() for t in self.active_tasks if t.stoppable]

    @property
    def pausable(self):
        return [t for t in self.active_tasks if t.pausable]

    @property
    def stoppable(self):
        return [t for t in self.active_tasks if t.stoppable]

    def update(self):
        if self._parent is not None:
            self._parent.update()

    def finish(self, finished_task):
        self.active_tasks = filter(lambda t: t is not finished_task,
                                   self.active_tasks)
        self.update()

# Oh so deliciously hacky.
TaskController.default_instance = TaskController()

<<<<<<< HEAD
class TaskWidget(Gtk.HBox):
=======

class TaskWidget(gtk.HBox):
>>>>>>> 8532599b
    """
    Displays a task.
    """
    def __init__(self, task):
        super(TaskWidget, self).__init__(spacing=2)
        self.task = task
        self.label = Gtk.Label()
        self.label.set_alignment(1.0, 0.5)
        self.label.set_ellipsize(Pango.EllipsizeMode.END)
        self.pack_start(self.label, True, True, 12)
        self.progress = Gtk.ProgressBar()
        self.progress.set_size_request(100, -1)
        self.pack_start(self.progress, True, True, 0)
        self.pause = Gtk.ToggleButton()
        self.pause.add(Gtk.Image.new_from_stock(Gtk.STOCK_MEDIA_PAUSE, SIZE))
        self.pause.connect('toggled', self.__pause_toggled)
        self.pack_start(self.pause, False, True, 0)
        self.stop = Gtk.Button()
        self.stop.add(Gtk.Image.new_from_stock(Gtk.STOCK_MEDIA_STOP, SIZE))
        self.stop.connect('clicked', self.__stop_clicked)
        self.pack_start(self.stop, False, True, 0)

    def __pause_toggled(self, btn):
        if self.task.pausable:
            self.task.paused = btn.props.active

    def __stop_clicked(self, btn):
        if self.task.stoppable:
            self.task.stop()

    def update(self):
        formatted_label = "<small><b>%s</b>\n%s</small>" % (self.task.source,
            self.task.desc)
        self.label.set_markup(formatted_label)
        if self.task.frac is not None:
            self.progress.set_fraction(self.task.frac)
        else:
            self.progress.pulse()
        if self.pause.props.sensitive != self.task.pausable:
            self.pause.props.sensitive = self.task.pausable
        show_as_active = (self.task.pausable and self.task.paused)
        if self.pause.props.active != show_as_active:
            self.pause.props.active = show_as_active
        if self.stop.props.sensitive != self.task.stoppable:
            self.stop.props.sensitive = self.task.stoppable

<<<<<<< HEAD
class StatusBar(Gtk.HBox):
=======

class StatusBar(gtk.HBox):
>>>>>>> 8532599b
    def __init__(self, task_controller):
        super(StatusBar, self).__init__()
        self.__dirty = False
        self.set_spacing(12)
        self.task_controller = task_controller
        self.task_controller.parent = self

        self.default_label = Gtk.Label()
        self.default_label.set_alignment(1.0, 0.5)
        self.default_label.set_text(_("No time information"))
        self.default_label.set_ellipsize(Pango.EllipsizeMode.END)
        self.pack_start(self.default_label, True, True, 0)
        self.task_widget = TaskWidget(task_controller)
        self.pack_start(self.task_widget, True, True, 0)
        # The history button will eventually hold the full list of running
        # tasks, as well as the list of previous notifications.
        #self.history_btn = Gtk.Button(stock=Gtk.STOCK_MISSING_IMAGE)
        #self.pack_start(self.history_btn, False, True, 0)

        self.show_all()
        self.set_no_show_all(True)
        self.__set_shown('default')

    def __set_shown(self, type):
        if type == 'default':
            self.default_label.show()
        else:
            self.default_label.hide()
        if type == 'task':
            self.task_widget.show()
        else:
            self.task_widget.hide()

    def set_default_text(self, text):
        self.default_label.set_text(text)

    def __update(self):
        self.__dirty = False
        if self.task_controller.active_tasks:
            self.__set_shown('task')
            self.task_widget.update()
        else:
            self.__set_shown('default')

    def update(self):
        if not self.__dirty:
            self.__dirty = True
<<<<<<< HEAD
            GLib.idle_add(self.__update)
=======
            gobject.idle_add(self.__update)
>>>>>>> 8532599b
<|MERGE_RESOLUTION|>--- conflicted
+++ resolved
@@ -224,12 +224,8 @@
 # Oh so deliciously hacky.
 TaskController.default_instance = TaskController()
 
-<<<<<<< HEAD
+
 class TaskWidget(Gtk.HBox):
-=======
-
-class TaskWidget(gtk.HBox):
->>>>>>> 8532599b
     """
     Displays a task.
     """
@@ -276,12 +272,8 @@
         if self.stop.props.sensitive != self.task.stoppable:
             self.stop.props.sensitive = self.task.stoppable
 
-<<<<<<< HEAD
+
 class StatusBar(Gtk.HBox):
-=======
-
-class StatusBar(gtk.HBox):
->>>>>>> 8532599b
     def __init__(self, task_controller):
         super(StatusBar, self).__init__()
         self.__dirty = False
@@ -329,8 +321,4 @@
     def update(self):
         if not self.__dirty:
             self.__dirty = True
-<<<<<<< HEAD
-            GLib.idle_add(self.__update)
-=======
-            gobject.idle_add(self.__update)
->>>>>>> 8532599b
+            GLib.idle_add(self.__update)