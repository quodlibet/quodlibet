# Copyright 2005 Eduardo Gonzalez, Joe Wreschnig
#           2017-2025 Nick Boultbee
#
# This program is free software; you can redistribute it and/or modify
# it under the terms of the GNU General Public License as published by
# the Free Software Foundation; either version 2 of the License, or
# (at your option) any later version.

# FIXME: Too many buttons -- saving should be automatic?

import os
from pathlib import Path
from urllib.parse import quote

from gi.repository import Gtk

from quodlibet import _, print_d, print_w, app
from quodlibet import qltk
from quodlibet import util
from quodlibet.errorreport import errorhook
from quodlibet.formats import AudioFileError
from quodlibet.qltk import Icons, add_css
from quodlibet.util import connect_obj


class LyricsPane(Gtk.VBox):
    def __init__(self, song):
        super().__init__(spacing=12, margin=12)
        self.title = _("Lyrics")
        self.text_view = view = Gtk.TextView()
        sw = Gtk.ScrolledWindow()
        sw.set_shadow_type(Gtk.ShadowType.IN)
        sw.add(view)
        save = qltk.Button(_("_Save"), Icons.DOCUMENT_SAVE)
        delete = qltk.Button(_("_Delete"), Icons.EDIT_DELETE)
        view_online = qltk.Button(_("_View online"), Icons.APPLICATION_INTERNET)
        view.set_wrap_mode(Gtk.WrapMode.WORD)
        sw.set_policy(Gtk.PolicyType.AUTOMATIC, Gtk.PolicyType.AUTOMATIC)

        buffer = view.get_buffer()

        save.connect("clicked", self.__save, song, buffer, delete)
        delete.connect("clicked", self.__delete, song, save)
        view_online.connect("clicked", self.__view_online, song)

        self.pack_start(sw, True, True, 0)

        bbox = Gtk.Box(spacing=9, orientation=Gtk.Orientation.HORIZONTAL)
        bbox.set_homogeneous(True)
        add_css(bbox, "* { margin: 0px 12px }")
        bbox.pack_start(view_online, False, True, 0)
        bbox.pack_start(delete, False, True, 0)
        bbox.pack_start(save, False, True, 0)
        box2 = Gtk.Box()
        box2.props.halign = Gtk.Align.END
        box2.pack_start(bbox, True, False, 0)
        self.pack_start(box2, False, False, 0)
        save.set_sensitive(False)
        add_css(sw, "scrolledwindow { padding: 0px 6px; }")
        lyrics = song("~lyrics")

        if lyrics:
            buffer.set_text(lyrics)
        else:
            buffer.set_text(_("(No lyrics found for this song)"))
            delete.set_sensitive(False)
        connect_obj(buffer, "changed", save.set_sensitive, True)

    def __view_online(self, add, song):
        # TODO: make this modular and plugin-friendly (#54, #3642 etc)
        def sanitise(s: str) -> str:
            return quote(
                s.replace(" ", "-")
                .replace(".", "")
                .replace("'", "")
                .replace('"', "")
                .replace(",", "-")
                .lower()
                .encode("utf-8")
            )

        artist = sanitise(song.list("artist")[0])
        title = sanitise(song.comma("title"))
        util.website(f"https://genius.com/{artist}-{title}-lyrics")

    def __save(self, save, song, buffer, delete):
        start, end = buffer.get_bounds()
        text = buffer.get_text(start, end, True)
        self._save_lyrics(song, text)
        delete.set_sensitive(True)
        save.set_sensitive(False)

    def _save_lyrics(self, song, text):
        # First, try writing to the tags.
        if "lyrics" not in song and "unsyncedlyrics" in song:
            tag = "unsyncedlyrics"
        else:
            tag = "lyrics"
        song[tag] = text
        try:
            song.write()
        except AudioFileError as e:
            print_w(f"Couldn't write embedded lyrics ({e!r})")
            self._save_to_file(song, text)
        else:
            print_d(f"Wrote embedded lyrics into {song('~filename')}")
            app.librarian.emit("changed", [song])
            path = song.lyrics_path
            if path:
                self._delete_file(path)

    def _save_to_file(self, song, text):
        lyric_fn = song.lyrics_path
        if not lyric_fn:
            print_w("No lyrics file to save to, ignoring.")
            return
        try:
            os.makedirs(os.path.dirname(lyric_fn), exist_ok=True)
        except OSError:
            errorhook()
        try:
            with open(lyric_fn, "wb") as f:
                f.write(text.encode("utf-8"))
            print_d(f"Saved lyrics to file {lyric_fn!r}")
        except OSError:
            errorhook()

    def __delete(self, delete, song, save):
        # First, delete lyrics from the tags.
        song.remove("lyrics")
        try:
            song.write()
        except AudioFileError:
            util.print_exc()
<<<<<<< HEAD
        else:
            app.librarian.emit("changed", [song])
        self._delete_file(song.lyric_filename)
        self.text_view.get_buffer().set_text("")
=======

        self._delete_file(song.lyrics_path)
>>>>>>> acb289dc
        delete.set_sensitive(False)
        save.set_sensitive(True)

    def _delete_file(self, path: Path):
        if not path:
            return
        try:
            path.unlink()
        except OSError:
            pass
        else:
            print_d(f"Removed lyrics file {path!s}")
        lyric_dir = path.parent
        try:
            lyric_dir.rmdir()
        except OSError:
            pass
        else:
            print_d(f"Removed lyrics directory {lyric_dir!s}")<|MERGE_RESOLUTION|>--- conflicted
+++ resolved
@@ -132,15 +132,10 @@
             song.write()
         except AudioFileError:
             util.print_exc()
-<<<<<<< HEAD
         else:
             app.librarian.emit("changed", [song])
-        self._delete_file(song.lyric_filename)
+        self._delete_file(song.lyrics_path)
         self.text_view.get_buffer().set_text("")
-=======
-
-        self._delete_file(song.lyrics_path)
->>>>>>> acb289dc
         delete.set_sensitive(False)
         save.set_sensitive(True)
 
