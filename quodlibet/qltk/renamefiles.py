# Copyright 2004-2005 Joe Wreschnig, Michael Urman, Iñigo Serna
#             2020-23 Nick Boultbee
#
# This program is free software; you can redistribute it and/or modify
# it under the terms of the GNU General Public License as published by
# the Free Software Foundation; either version 2 of the License, or
# (at your option) any later version.

import os
import re
import unicodedata
import glob
import shutil

from gi.repository import Gtk, Gdk
from senf import fsn2text, text2fsn

import quodlibet
from quodlibet import qltk
from quodlibet import util
from quodlibet import config
from quodlibet import _

from quodlibet.plugins import PluginManager
from quodlibet.pattern import FileFromPattern
from quodlibet.pattern import ArbitraryExtensionFileFromPattern
from quodlibet.qltk._editutils import FilterPluginBox, FilterCheckButton
from quodlibet.qltk._editutils import EditingPluginHandler
from quodlibet.qltk.views import TreeViewColumn
from quodlibet.qltk.cbes import ComboBoxEntrySave
from quodlibet.qltk.ccb import ConfigCheckButton
from quodlibet.qltk.models import ObjectStore
from quodlibet.qltk import Icons, Button, Frame
from quodlibet.qltk.wlw import WritingWindow
from quodlibet.util import connect_obj
from quodlibet.util.path import strip_win32_incompat_from_path
from quodlibet.util.dprint import print_d, print_e

NBP = os.path.join(quodlibet.get_user_dir(), "lists", "renamepatterns")
NBP_EXAMPLES = """\
<tracknumber>. <title>
<tracknumber|<tracknumber>. ><title>
<tracknumber> - <title>
<tracknumber> - <artist> - <title>
/path/<artist> - <album>/<tracknumber>. <title>
~/<artist>/<album>/<tracknumber> - <title>
<albumartist|<albumartist>|<artist>>/(<~year>) <album>\
/<tracknumber|<tracknumber> - ><title>"""


class SpacesToUnderscores(FilterCheckButton):
    _label = _("Replace spaces with _underscores")
    _section = "rename"
    _key = "spaces"
    _order = 1.0

    def filter(self, original, filename):
        return filename.replace(" ", "_")


class ReplaceColons(FilterCheckButton):
    _label = _("Replace [semi]colon delimiting with hyphens")
    _tooltip = _('e.g. "iv: allegro.flac" → "iv - allegro.flac"')
    _section = "rename"
    _key = "colons"
    _order = 1.05

    def __init__(self):
        super().__init__()
        # If on Windows, force this to be inactive (and hidden)
        if os.name == "nt":
            self.set_active(False)
            self.set_sensitive(False)
            self.set_no_show_all(True)

    def filter(self, original, filename):
        regx = re.compile(r"\s*[:;]\s+\b")
        return regx.sub(" - ", filename)


class StripWindowsIncompat(FilterCheckButton):
    _label = _("Strip _Windows-incompatible characters")
    _section = "rename"
    _key = "windows"
    _order = 1.1

    def __init__(self):
        super().__init__()
        # If on Windows, force this to be inactive (and hidden)
        if os.name == "nt":
            self.set_active(False)
            self.set_sensitive(False)
            self.set_no_show_all(True)

    def filter(self, original, filename):
        return strip_win32_incompat_from_path(filename)


class StripDiacriticals(FilterCheckButton):
    _label = _("Strip _diacritical marks")
    _section = "rename"
    _key = "diacriticals"
    _order = 1.2

    def filter(self, original, filename):
        return "".join(
            filter(
                lambda s: not unicodedata.combining(s),
                unicodedata.normalize("NFKD", filename),
            )
        )


class StripNonASCII(FilterCheckButton):
    _label = _("Strip non-_ASCII characters")
    _section = "rename"
    _key = "ascii"
    _order = 1.3

    def filter(self, original, filename):
        return "".join((s <= "~" and s) or "_" for s in filename)


class Lowercase(FilterCheckButton):
    _label = _("Use only _lowercase characters")
    _section = "rename"
    _key = "lowercase"
    _order = 1.4

    def filter(self, original, filename):
        return filename.lower()


class RenameFilesPluginHandler(EditingPluginHandler):
    from quodlibet.plugins.editing import RenameFilesPlugin

    Kind = RenameFilesPlugin


class Entry:
    def __init__(self, song):
        self.song = song

    new_name = None
    """new name as unicode or None if not set"""

    @property
    def name(self):
        return fsn2text(self.song("~basename"))


RESPONSE_SKIP_ALL = 1


class RenameFiles(Gtk.Box):
    title = _("Rename Files")
    FILTERS = [
        SpacesToUnderscores,
        ReplaceColons,
        StripWindowsIncompat,
        StripDiacriticals,
        StripNonASCII,
        Lowercase,
    ]
    handler = RenameFilesPluginHandler()
    IMAGE_EXTENSIONS = ["jpg", "jpeg", "png", "bmp"]

    @classmethod
    def init_plugins(cls):
        PluginManager.instance.register_handler(cls.handler)

    def __init__(self, parent, library):
<<<<<<< HEAD
        super().__init__(orientation=Gtk.Orientation.VERTICAL, spacing=6)
=======
        super().__init__(spacing=12)
>>>>>>> cbf74759
        self.__skip_interactive = False
        self.set_border_width(12)

        hbox = Gtk.Box(spacing=6)
        cbes_defaults = NBP_EXAMPLES.split("\n")
        self.combo = ComboBoxEntrySave(
            NBP,
            cbes_defaults,
            title=_("Path Patterns"),
            edit_title=_("Edit saved patterns…"),
        )
        self.combo.show_all()
        hbox.prepend(self.combo, True, True, 0)
        self.preview = qltk.Button(_("_Preview"), Icons.VIEW_REFRESH)
        self.preview.show()
        hbox.prepend(self.preview, False, True, 0)
        self.prepend(hbox, False, True, 0)
        self.combo.get_child().connect("changed", self._changed)

        model = ObjectStore()
        self.view = Gtk.TreeView(model=model)
        self.view.show()

        sw = Gtk.ScrolledWindow()
        sw.set_shadow_type(Gtk.ShadowType.IN)
        sw.set_policy(Gtk.PolicyType.AUTOMATIC, Gtk.PolicyType.AUTOMATIC)
        sw.add(self.view)
        self.prepend(sw, True, True, 0)

<<<<<<< HEAD
        self.prepend(Gtk.Box(orientation=Gtk.Orientation.VERTICAL, ), False, True, 0)

=======
>>>>>>> cbf74759
        # rename options
        rename_options = Gtk.Box()

        # file name options
        filter_box = FilterPluginBox(self.handler, self.FILTERS)
        filter_box.connect("preview", self.__filter_preview)
        filter_box.connect("changed", self.__filter_changed)
        self.filter_box = filter_box

        frame_filename_options = Frame(_("File names"), filter_box)
        frame_filename_options.show_all()
        rename_options.prepend(frame_filename_options, False, True, 0)

        # album art options
        albumart_box = Gtk.Box(orientation=Gtk.Orientation.VERTICAL, )

        # move art
        moveart_box = Gtk.Box(orientation=Gtk.Orientation.VERTICAL, )
        self.moveart = ConfigCheckButton(
            _("_Move album art"), "rename", "move_art", populate=True
        )
        self.moveart.set_tooltip_text(
            _(
                "See '[albumart] search_filenames' config entry "
                "for which images will be moved"
            )
        )
        self.moveart.show()
        moveart_box.prepend(self.moveart, False, True, 0)
        self.moveart_overwrite = ConfigCheckButton(
            _("_Overwrite album art at target"),
            "rename",
            "move_art_overwrite",
            populate=True,
        )
        self.moveart_overwrite.show()
        moveart_box.prepend(self.moveart_overwrite, False, True, 0)
        albumart_box.prepend(moveart_box, False, True, 0)
        # remove empty
        removeemptydirs_box = Gtk.Box(orientation=Gtk.Orientation.VERTICAL, )
        self.removeemptydirs = ConfigCheckButton(
            _("_Remove empty directories"), "rename", "remove_empty_dirs", populate=True
        )
        self.removeemptydirs.show()
        removeemptydirs_box.prepend(self.removeemptydirs, False, True, 0)
        albumart_box.prepend(removeemptydirs_box, False, True, 0)

        frame_albumart_options = Frame(_("Album art"), albumart_box)
        frame_albumart_options.show_all()
        rename_options.prepend(frame_albumart_options, False, True, 0)

        self.prepend(rename_options, False, True, 0)

        # Save button
        self.save = Button(_("_Save"), Icons.DOCUMENT_SAVE)
        self.save.show()
        bbox = Gtk.HButtonBox()
        bbox.set_layout(Gtk.ButtonBoxStyle.END)
        bbox.prepend(self.save, True, True, 0)
        self.prepend(bbox, False, True, 0)

        render = Gtk.CellRendererText()
        column = TreeViewColumn(title=_("File"))
        column.prepend(render, True)

        def cell_data_file(column, cell, model, iter_, data):
            entry = model.get_value(iter_)
            cell.set_property("text", entry.name)

        column.set_cell_data_func(render, cell_data_file)

        column.set_sizing(Gtk.TreeViewColumnSizing.AUTOSIZE)
        self.view.append_column(column)

        render = Gtk.CellRendererText()
        render.set_property("editable", True)
        column = TreeViewColumn(title=_("New Name"))
        column.prepend(render, True)

        def cell_data_new_name(column, cell, model, iter_, data):
            entry = model.get_value(iter_)
            cell.set_property("text", entry.new_name or "")

        column.set_cell_data_func(render, cell_data_new_name)

        column.set_sizing(Gtk.TreeViewColumnSizing.AUTOSIZE)
        self.view.append_column(column)

        connect_obj(self.preview, "clicked", self._preview, None)

        connect_obj(parent, "changed", self.__class__._preview, self)
        connect_obj(self.save, "clicked", self._rename, library)

        render.connect("edited", self.__row_edited)

        for child in self.get_children():
            child.show()

    def __filter_preview(self, *args):
        Gtk.Button.clicked(self.preview)

    def __filter_changed(self, *args):
        self._changed(self.combo.get_child())

    def _changed(self, entry):
        self.save.set_sensitive(False)
        self.preview.set_sensitive(bool(entry.get_text()))

    def __row_edited(self, renderer, path, new):
        path = Gtk.TreePath.new_from_string(path)
        model = self.view.get_model()
        entry = model[path][0]
        if entry.new_name != new:
            entry.new_name = new
            self.preview.set_sensitive(True)
            self.save.set_sensitive(True)
            model.path_changed(path)

    def _rename(self, library):
        model = self.view.get_model()
        win = WritingWindow(self, len(model))
        win.show()
        was_changed = set()
        skip_all = self.__skip_interactive
        self.view.freeze_child_notify()
        should_move_art = config.getboolean("rename", "move_art")
        moveart_sets = {}
        remove_empty_dirs = config.getboolean("rename", "remove_empty_dirs")

        for entry in model.values():
            if entry.new_name is None:
                continue
            song = entry.song
            old_name = entry.name
            old_pathfile = song["~filename"]
            new_name = entry.new_name
            new_pathfile = ""
            # ensure target is a full path
            if os.path.abspath(new_name) != os.path.abspath(
                os.path.join(os.getcwd(), new_name)
            ):
                new_pathfile = new_name
            else:
                # must be a relative pattern, so prefix the path
                new_pathfile = os.path.join(os.path.dirname(old_pathfile), new_name)

            try:
                library.rename(song, text2fsn(new_name), changed=was_changed)
            except Exception:
                util.print_exc()
                if skip_all:
                    continue
                msg = qltk.Message(
                    Gtk.MessageType.ERROR,
                    win,
                    _("Unable to rename file"),
                    _(
                        "Renaming %(old-name)s to %(new-name)s failed. "
                        "Possibly the target file already exists, "
                        "or you do not have permission to make the "
                        "new file or remove the old one."
                    )
                    % {
                        "old-name": util.bold(old_name),
                        "new-name": util.bold(new_name),
                    },
                    buttons=Gtk.ButtonsType.NONE,
                )
                msg.add_button(_("Ignore _All Errors"), RESPONSE_SKIP_ALL)
                msg.add_icon_button(
                    _("_Stop"), Icons.PROCESS_STOP, Gtk.ResponseType.CANCEL
                )
                msg.add_button(_("_Continue"), Gtk.ResponseType.OK)
                msg.set_default_response(Gtk.ResponseType.OK)
                resp = msg.run()
                skip_all |= resp == RESPONSE_SKIP_ALL
                # Preserve old behavior: shift-click is Ignore All
                mods = Gdk.Display.get_default().get_pointer()[3]
                skip_all |= mods & Gdk.ModifierType.SHIFT_MASK
                library.reload(song, changed=was_changed)
                if resp != Gtk.ResponseType.OK and resp != RESPONSE_SKIP_ALL:
                    break

            if should_move_art:
                self._moveart(moveart_sets, old_pathfile, new_pathfile, song)

            if remove_empty_dirs:
                path_old = os.path.dirname(old_pathfile)
                if not os.listdir(path_old):
                    try:
                        os.rmdir(path_old)
                        print_d(f"Removed empty directory: {path_old!r}", self)
                    except Exception:
                        util.print_exc()

            if win.step():
                break

        self.view.thaw_child_notify()
        win.destroy()
        library.changed(was_changed)
        self.save.set_sensitive(False)

    def _moveart(self, art_sets, pathfile_old, pathfile_new, song):
        path_old = os.path.dirname(os.path.realpath(pathfile_old))
        path_new = os.path.dirname(os.path.realpath(pathfile_new))
        if os.path.realpath(path_old) == os.path.realpath(path_new):
            return
        if path_old in art_sets.keys() and not art_sets[path_old]:
            return

        # get art set for path
        images = []
        if path_old in art_sets.keys():
            images = art_sets[path_old]
        else:

            def glob_escape(s):
                for c in "[*?":
                    s = s.replace(c, "[" + c + "]")
                return s

            # generate art set for path
            art_sets[path_old] = images
            path_old_escaped = glob_escape(path_old)
            for suffix in self.IMAGE_EXTENSIONS:
                images.extend(glob.glob(os.path.join(path_old_escaped, "*." + suffix)))
        if images:
            # set not empty yet, (re)process
            filenames = config.getstringlist("albumart", "search_filenames")
            moves = []
            for fn in filenames:
                fn = os.path.join(path_old, fn)
                if "<" in fn:
                    # resolve path
                    fnres = ArbitraryExtensionFileFromPattern(fn).format(song)
                    if fnres in images and fnres not in moves:
                        moves.append(fnres)
                elif "*" in fn:
                    moves.extend(
                        f for f in glob.glob(fn) if f in images and f not in moves
                    )
                elif fn in images and fn not in moves:
                    moves.append(fn)
            if len(moves) > 0:
                overwrite = config.getboolean("rename", "move_art_overwrite")
                for fnmove in moves:
                    try:
                        # existing files safeguarded until move successful,
                        # then deleted if overwrite set
                        fnmoveto = os.path.join(path_new, os.path.split(fnmove)[1])
                        fnmoveto_orig = ""
                        if os.path.exists(fnmoveto):
                            fnmoveto_orig = fnmoveto + ".orig"
                            if not os.path.exists(fnmoveto_orig):
                                os.rename(fnmoveto, fnmoveto_orig)
                            else:
                                suffix = 1
                                while os.path.exists(fnmoveto_orig + "." + str(suffix)):
                                    suffix += 1
                                fnmoveto_orig = fnmoveto_orig + "." + str(suffix)
                                os.rename(fnmoveto, fnmoveto_orig)
                        print_d(f"Renaming image {fnmove!r} to {fnmoveto!r}", self)
                        shutil.move(fnmove, fnmoveto)
                        if overwrite and fnmoveto_orig:
                            os.remove(fnmoveto_orig)
                        images.remove(fnmove)
                    except Exception as e:
                        print_e(f"Couldn't move file ({e})")
                        util.print_exc()

    def _preview(self, songs):
        model = self.view.get_model()
        if songs is None:
            songs = [e.song for e in model.values()]

        pattern_text = self.combo.get_child().get_text()

        try:
            pattern = FileFromPattern(pattern_text)
        except ValueError:
            qltk.ErrorMessage(
                self,
                _("Path is not absolute"),
                _(
                    "The pattern\n\t%s\ncontains / but does not start from root. "
                    "To avoid misnamed folders, "
                    "root your pattern by starting it with / or ~/."
                )
                % (util.bold(pattern_text)),
            ).run()
            return
        else:
            if pattern:
                self.combo.prepend_text(pattern_text)
                self.combo.write(NBP)

        # native paths
        orignames = [song["~filename"] for song in songs]
        newnames = [fsn2text(pattern.format(song)) for song in songs]
        for f in self.filter_box.filters:
            if f.active:
                newnames = f.filter_list(orignames, newnames)

        model.clear()
        for song, newname in zip(songs, newnames, strict=False):
            entry = Entry(song)
            entry.new_name = newname
            model.append(row=[entry])

        self.preview.set_sensitive(False)
        self.save.set_sensitive(bool(pattern_text))
        for song in songs:
            if not song.is_file:
                self.set_sensitive(False)
                break
        else:
            self.set_sensitive(True)

    @property
    def test_mode(self):
        return self.__skip_interactive

    @test_mode.setter
    def test_mode(self, value):
        self.__skip_interactive = value<|MERGE_RESOLUTION|>--- conflicted
+++ resolved
@@ -170,11 +170,7 @@
         PluginManager.instance.register_handler(cls.handler)
 
     def __init__(self, parent, library):
-<<<<<<< HEAD
-        super().__init__(orientation=Gtk.Orientation.VERTICAL, spacing=6)
-=======
-        super().__init__(spacing=12)
->>>>>>> cbf74759
+        super().__init__(orientation=Gtk.Orientation.VERTICAL, spacing=12)
         self.__skip_interactive = False
         self.set_border_width(12)
 
@@ -204,11 +200,6 @@
         sw.add(self.view)
         self.prepend(sw, True, True, 0)
 
-<<<<<<< HEAD
-        self.prepend(Gtk.Box(orientation=Gtk.Orientation.VERTICAL, ), False, True, 0)
-
-=======
->>>>>>> cbf74759
         # rename options
         rename_options = Gtk.Box()
 
