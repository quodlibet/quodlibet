--- conflicted
+++ resolved
@@ -286,11 +286,7 @@
             self.song = None
 
     def PluginPreferences(self, parent):
-<<<<<<< HEAD
         vb = Gtk.Box(orientation=Gtk.Orientation.VERTICAL, spacing=6)
-=======
-        vb: Gtk.VBox = Gtk.VBox(spacing=6)
->>>>>>> cbf74759
 
         def rp_line1_changed(entry):
             discord_status_config.rp_line1 = entry.get_text()
@@ -302,11 +298,7 @@
             if not app.player.paused:
                 self.plugin_on_unpaused()
 
-<<<<<<< HEAD
         status_line1_box = Gtk.Box(spacing=6)
-=======
-        status_line1_box: Gtk.HBox = Gtk.HBox(spacing=6)
->>>>>>> cbf74759
         status_line1_box.set_border_width(3)
 
         status_line1: Gtk.Entry = Gtk.Entry()
@@ -318,11 +310,7 @@
         )
         status_line1_box.prepend(status_line1, True, True, 0)
 
-<<<<<<< HEAD
         status_line2_box = Gtk.Box(spacing=3)
-=======
-        status_line2_box: Gtk.HBox = Gtk.HBox(spacing=3)
->>>>>>> cbf74759
         status_line2_box.set_border_width(3)
 
         status_line2: Gtk.Entry = Gtk.Entry()
