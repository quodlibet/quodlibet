--- conflicted
+++ resolved
@@ -11,13 +11,8 @@
 from quodlibet import _, print_w
 from quodlibet.plugins.query import QueryPlugin, QueryPluginError
 from quodlibet.query import Query
-<<<<<<< HEAD
-from quodlibet.query._match import error as QueryError
+from quodlibet.query._match import Error as QueryError
 from quodlibet import get_data_dir
-=======
-from quodlibet.query._match import Error as QueryError
-from quodlibet import get_user_dir
->>>>>>> 22b838de
 
 
 class IncludeSavedSearchQuery(QueryPlugin):
