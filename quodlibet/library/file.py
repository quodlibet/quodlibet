# This program is free software; you can redistribute it and/or modify
# it under the terms of the GNU General Public License as published by
# the Free Software Foundation; either version 2 of the License, or
# (at your option) any later version.

import os
import time
from pathlib import Path
from typing import Generator, Set, Iterable, Optional, Dict, Tuple

from gi.repository import Gio, GLib, GObject

from quodlibet import print_d, print_w, _, formats
from quodlibet.formats import AudioFileError, AudioFile
from quodlibet.library.base import iter_paths, Library, PicklingMixin
from quodlibet.qltk.notif import Task
from quodlibet.util import copool, print_exc
from quodlibet.util.library import get_exclude_dirs
from quodlibet.util.path import ismount, unexpand, normalize_path
from senf import fsn2text, fsnative


class FileLibrary(Library[fsnative, AudioFile], PicklingMixin):
    """A library containing items on a local(-ish) filesystem.

    These must support the valid, exists, mounted, and reload methods,
    and have a mountpoint attribute.
    """

    def __init__(self, name=None):
        super().__init__(name)
        self._masked = {}

    def _load_init(self, items):
        """Add many items to the library, check if the
        mountpoints are available and mark items as masked if not.

        Does not check if items are valid.
        """

        mounts = {}
        contents = self._contents
        masked = self._masked

        for item in items:
            mountpoint = item.mountpoint

            if mountpoint not in mounts:
                is_mounted = ismount(mountpoint)

                # In case mountpoint is mounted through autofs we need to
                # access a sub path for it to mount
                # https://github.com/quodlibet/quodlibet/issues/2146
                if not is_mounted:
                    item.exists()
                    is_mounted = ismount(mountpoint)

                mounts[mountpoint] = is_mounted
                # at least one not mounted, make sure masked has an entry
                if not is_mounted:
                    masked.setdefault(mountpoint, {})

            if mounts[mountpoint]:
                contents[item.key] = item
            else:
                masked[mountpoint][item.key] = item

    def _load_item(self, item, force=False):
        """Add an item, or refresh it if it's already in the library.
        No signals will be fired.
        Return a tuple of booleans: (changed, removed)
        """
        print_d(f"Loading {item.key!r}", self._name)
        valid = item.valid()

        # The item is fine; add it if it's not present.
        if not force and valid:
            print_d(f"{item.key!r} is valid.", self._name)
            self._contents[item.key] = item
            return False, False
        else:
            # Either we should force a load, or the item is not okay.
            # We're going to reload; this could change the key.  So
            # remove the item if it's currently in.
            try:
                del self._contents[item.key]
            except KeyError:
                present = False
            else:
                present = True
            # If the item still exists, reload it.
            if item.exists():
                try:
                    item.reload()
                except AudioFileError:
                    print_w(f"Error reloading {item.key!r}", self._name)
                    return False, True
                else:
                    print_d(f"Reloaded {item.key!r}.", self._name)
                    self._contents[item.key] = item
                    return True, False
            elif not item.mounted():
                # We don't know if the item is okay or not, since
                # it's not not mounted. If the item was present
                # we need to mark it as removed.
                print_d(f"Masking {item.key!r}", self._name)
                self._masked.setdefault(item.mountpoint, {})
                self._masked[item.mountpoint][item.key] = item
                return False, present
            else:
                # The item doesn't exist at all anymore. Mark it as
                # removed if it was present, otherwise nothing.
                print_d(f"Ignoring (so removing) {item.key!r}.", self._name)
                return False, present

    def reload(self, item, changed=None, removed=None):
        """Reload a song, possibly noting its status.

        If sets are given, it assumes the caller will handle signals,
        and only updates the sets. Otherwise, it handles signals
        itself. It *always* handles library contents, so do not
        try to remove (again) a song that appears in the removed set.
        """

        was_changed, was_removed = self._load_item(item, force=True)
        assert not (was_changed and was_removed)

        if was_changed:
            if changed is None:
                self.emit('changed', {item})
            else:
                changed.add(item)
        elif was_removed:
            if removed is None:
                self.emit('removed', {item})
            else:
                removed.add(item)

    def rebuild(self, paths, force=False, exclude=None, cofuncid=None):
        """Reload or remove songs if they have changed or been deleted.

        This generator rebuilds the library over the course of iteration.

        Any paths given will be scanned for new files, using the 'scan'
        method.

        Only items present in the library when the rebuild is started
        will be checked.

        If this function is copooled, set "cofuncid" to enable pause/stop
        buttons in the UI.
        """

        print_d(f"Rebuilding, force is {force}", self._name)

        task = Task(_("Library"), _("Checking mount points"))
        if cofuncid:
            task.copool(cofuncid)
        for i, (point, items) in task.list(enumerate(self._masked.items())):
            if ismount(point):
                self._contents.update(items)
                del self._masked[point]
                self.emit('added', list(items.values()))
                yield True

        task = Task(_("Library"), _("Scanning library"))
        if cofuncid:
            task.copool(cofuncid)
        changed, removed = set(), set()
        for i, (key, item) in task.list(enumerate(sorted(self.items()))):
            if key in self._contents and force or not item.valid():
                self.reload(item, changed, removed)
                # These numbers are pretty empirical. We should yield more
            # often than we emit signals; that way the main loop stays
            # interactive and doesn't get bogged down in updates.
            if len(changed) >= 200:
                self.emit('changed', changed)
                changed = set()
            if len(removed) >= 200:
                self.emit('removed', removed)
                removed = set()
            if len(changed) > 20 or i % 200 == 0:
                yield True
        print_d(f"Removing {len(removed)}, changing {len(changed)}).", self._name)
        if removed:
            self.emit('removed', removed)
        if changed:
            self.emit('changed', changed)

        for value in self.scan(paths, exclude, cofuncid):
            yield value

    def add_filename(self, filename, add=True):
        """Add a file based on its filename.

        Subclasses must override this to open the file correctly.
        """

    def contains_filename(self, filename) -> bool:
        """Returns if a song for the passed filename is in the library. """
        key = normalize_path(filename, True)
        return key in self._contents

    def scan(self, paths: Iterable[fsnative],
             exclude: Optional[Iterable[fsnative]] = None,
             cofuncid=None):

        def need_yield(last_yield=[0]):
            current = time.time()
            if abs(current - last_yield[0]) > 0.015:
                last_yield[0] = current
                return True
            return False

        def need_added(last_added=[0]):
            current = time.time()
            if abs(current - last_added[0]) > 1.0:
                last_added[0] = current
                return True
            return False

        # first scan each path for new files
        paths_to_load = []
        for scan_path in paths:
            print_d(f"Scanning {scan_path}", self._name)
            desc = _("Scanning %s") % (fsn2text(unexpand(scan_path)))
            with Task(_("Library"), desc) as task:
                if cofuncid:
                    task.copool(cofuncid)

                for real_path in iter_paths(scan_path, exclude=exclude):
                    if need_yield():
                        task.pulse()
                        yield
                    # skip unknown file extensions
                    if not formats.filter(real_path):
                        continue
                    # already loaded
                    if self.contains_filename(real_path):
                        continue
                    paths_to_load.append(real_path)

        yield

        # then (try to) load all new files
        with Task(_("Library"), _("Loading files")) as task:
            if cofuncid:
                task.copool(cofuncid)

            added = []
            for real_path in task.gen(paths_to_load):
                item = self.add_filename(real_path, False)
                if item is not None:
                    added.append(item)
                    if len(added) > 100 or need_added():
                        self.add(added)
                        added = []
                        yield
                if added and need_yield():
                    yield
            if added:
                self.add(added)
                added = []
                yield True

    def get_content(self):
        """Return visible and masked items"""

        items = list(self.values())
        for masked in self._masked.values():
            items.extend(masked.values())

        # Item keys are often based on filenames, in which case
        # sorting takes advantage of the filesystem cache when we
        # reload/rescan the files.
        items.sort(key=lambda item: item.key)

        return items

    def masked(self, item):
        """Return true if the item is in the library but masked."""
        try:
            point = item.mountpoint
        except AttributeError:
            # Checking a key.
            for point in self._masked.values():
                if item in point:
                    return True
        else:
            # Checking a full item.
            return item in self._masked.get(point, {}).values()

    def unmask(self, point):
        print_d(f"Unmasking {point!r}", self._name)
        items = self._masked.pop(point, {})
        if items:
            self.add(items.values())

    def mask(self, point):
        print_d(f"Masking {point!r}", self._name)
        removed = {}
        for item in self.values():
            if item.mountpoint == point:
                removed[item.key] = item
        if removed:
            self.remove(removed.values())
            self._masked.setdefault(point, {}).update(removed)

    @property
    def masked_mount_points(self):
        """List of mount points that contain masked items"""

        return list(self._masked.keys())

    def get_masked(self, mount_point):
        """List of items for a mount point"""

        return list(self._masked.get(mount_point, {}).values())

    def remove_masked(self, mount_point):
        """Remove all songs for a masked point"""

        self._masked.pop(mount_point, {})

    def move_root(self,
                  old_root: str,
                  new_root: fsnative,
                  write_files: bool = True) -> Generator[None, None, None]:
        """
        Move the root for all songs in a given (scan) directory.

        We avoid dereferencing the destination, to allow users things like:
          1. Symlink new_path -> old_root
          2. Move QL root to new_path
          3. Remove symlink
          4. Move audio files: old_root -> new_path

        """
        # TODO: only move primary library
        old_path = Path(normalize_path(old_root, canonicalise=True)).expanduser()
        new_path = Path(normalize_path(new_root)).expanduser()
        if not old_path.is_dir():
            print_w(f"Source dir {str(old_path)!r} doesn't exist, assuming that's OK",
                    self._name)
        if not new_path.is_dir():
            raise ValueError(f"Destination {new_path!r} is not a directory")
<<<<<<< HEAD
        print_d(f"Checking entire library for {str(old_path)!s}", self._name)
=======
        print_d(f"Checking entire library for {str(old_path)!r}", self._name)
>>>>>>> 6721645c
        missing: Set[AudioFile] = set()
        changed = set()
        total = len(self)
        if not total:
            return
        with Task(_("Library"), _("Moving library files")) as task:
            yield
            for i, song in enumerate(list(self.values())):
                task.update(i / total)
                key = normalize_path(song.key)
                path = Path(key)
                if old_path in path.parents:
                    # TODO: more Pathlib-friendly dir replacement...
                    new_key = key.replace(str(old_path), str(new_path), 1)
                    new_key = normalize_path(new_key, canonicalise=False)
                    if new_key == key:
                        print_w(f"Substitution failed for {key!r}", self._name)
                    # We need to update ~filename and ~mountpoint
                    song.sanitize()
                    if write_files:
                        song.write()
                    if self.move_song(song, new_key):
                        changed.add(song)
                    else:
                        missing.add(song)
                elif not (i % 1000):
                    print_d(f"Not moved, for example: {key!r}", self._name)
                if not i % 100:
                    yield
            self.changed(changed)
            if missing:
                print_w(f"Couldn't find {len(list(missing))} files: {missing}",
                        self._name)
        yield
        self.save()
        print_d(f"Done moving {len(changed)} track(s) (of {total}) "
                f"to {str(new_path)!r}.", self._name)

    def move_song(self, song: AudioFile, new_path: fsnative) -> bool:
        """Updates the location of a song, without touching the file.

        :returns: True if it was could be found (and moved)
        """
        existed = True
        key = song.key
        print_d(f"Moving {key!r} -> {new_path!r}", self._name)
        try:
            del self._contents[key]  # type: ignore
        except KeyError:
            existed = False
            # Continue - maybe it's already moved
        song.sanitize(new_path)
        self._contents[new_path] = song
        return existed

    def remove_roots(self, old_roots: Iterable[str]) -> Generator[None, None, None]:
        """Remove library roots (scandirs) entirely, and all their songs"""
        old_paths = [Path(normalize_path(root, canonicalise=True)).expanduser()
                     for root in old_roots]
        total = len(self)
        removed = set()
        print_d(f"Removing library roots {old_roots}", self._name)
        yield
        with Task(_("Library"), _("Removing library files")) as task:
            for i, song in enumerate(list(self.values())):
                task.update(i / total)
                key = normalize_path(song.key)
                song_path = Path(key)
                if any(path in song_path.parents for path in old_paths):
                    removed.add(song)
                if not i % 100:
                    yield
        if removed:
            self.remove(removed)
        else:
            print_d(f"No tracks in {old_roots} to remove", self._name)


Event = Gio.FileMonitorEvent


class WatchedFileLibraryMixin(FileLibrary):
    """A File Library that sets up monitors on directories at refresh
    and handles changes sensibly"""

    def __init__(self, name=None):
        super().__init__(name)
        self._monitors: Dict[Path, Tuple[GObject.GObject, int]] = {}
        print_d(f"Initialised {self!r}")

    def monitor_dir(self, path: Path) -> None:
        """Monitors a single directory"""

        # Only add one monitor per absolute path...
        if path not in self._monitors:
            f = Gio.File.new_for_path(str(path))
            try:
                monitor = f.monitor_directory(Gio.FileMonitorFlags.WATCH_MOVES, None)
            except GLib.GError as e:
                print_w(f"Couldn't watch {path} ({e})", self._name)
                monitor = None
            if not monitor:
                return
            handler_id = monitor.connect("changed", self.__file_changed)
            # Don't destroy references - http://stackoverflow.com/q/4535227
            self._monitors[path] = (monitor, handler_id)
            print_d(f"Monitoring {path!s}", self._name)

    def __file_changed(self, _monitor, main_file: Gio.File,
                       other_file: Optional[Gio.File],
                       event: Gio.FileMonitorEvent) -> None:
        if event == Event.CHANGES_DONE_HINT:
            # This seems to work fine on most Linux, but not on Windows / macOS
            # Or at least, not in CI anyway.
            # So shortcut the whole thing
            return
        try:
            file_path = main_file.get_path()
            if file_path is None:
                return
            file_path = normalize_path(file_path, True)
            song = self.get(file_path)
            file_path = Path(file_path)
            other_path = (Path(normalize_path(other_file.get_path(), True))
                          if other_file else None)
            if event == Event.CREATED:
                if file_path.is_dir():
                    self.monitor_dir(file_path)
                    copool.add(self.scan, [str(file_path)])
                elif not song:
                    print_d(f"Auto-adding created file: {file_path}", self._name)
                    self.add_filename(file_path)
            elif event == Event.RENAMED:
                if not other_path:
                    print_w(f"No destination found for rename of {file_path}",
                            self._name)
                if song:
                    print_d(f"Moving {file_path} to {other_path}...", self._name)
                    if self.move_song(song, str(other_path)):  # type:ignore
                        print_w(f"Song {file_path} has gone")
                elif self.is_monitored_dir(file_path):
                    if self.librarian:
                        print_d(f"Moving tracks from {file_path} -> {other_path}...",
                                self._name)
                        copool.add(self.librarian.move_root,
                                   str(file_path), str(other_path),
                                   write_files=False,
                                   priority=GLib.PRIORITY_DEFAULT)
                    self.unmonitor_dir(file_path)
                    if other_path:
                        self.monitor_dir(other_path)
                else:
                    print_w(f"Seems {file_path} is not a track (deleted?)", self._name)
                    # On some (Windows?) systems CHANGED is called which can remove
                    # before we get here, so let's try adding the new path back
                    self.add_filename(other_path)
            elif event == Event.CHANGED:
                if song:
                    # QL created (or knew about) this one; still check if it changed
                    if not song.valid():
                        self.reload(song)
                else:
                    print_d(f"Auto-adding new file: {file_path}", self._name)
                    self.add_filename(file_path)
            elif event in (Event.MOVED_OUT, Event.DELETED):
                if song:
                    print_d(f"...so deleting {file_path}", self._name)
                    self.reload(song)
                else:
                    # either not a song, or a song that was renamed by QL
                    if self.is_monitored_dir(file_path):
                        self.unmonitor_dir(file_path)

                    # And try to remove all songs under that dir. Slowly.
                    gone = set()
                    for key, song in self.iteritems():
                        if file_path in Path(key).parents:
                            gone.add(song)
                    if gone:
                        print_d(f"Removing {len(gone)} contained songs in {file_path}",
                                self._name)
                        actually_gone = self.remove(gone)
                        if gone != actually_gone:
                            print_w(f"Couldn't remove all: {gone - actually_gone}",
                                    self._name)
            else:
                print_d(f"Unhandled event {event} on {file_path} ({other_path})",
                        self._name)
                return
        except Exception:
            print_w("Failed to run file monitor callback", self._name)
            print_exc()
        print_d(f"Finished handling {event}", self._name)

    def is_monitored_dir(self, path: Path) -> bool:
        return path in self._monitors

    def unmonitor_dir(self, path: Path) -> None:
        """Disconnect and remove any monitor for a directory, if found"""

        monitor, handler_id = self._monitors.get(path, (None, None))
        if not monitor:
            print_d(f"Couldn't find path {path} in active monitors", self._name)
            return
        monitor.disconnect(handler_id)
        del self._monitors[path]

    def start_watching(self, paths: Iterable[fsnative]):
        print_d(f"Setting up file watches on {paths}...", self._name)
        exclude_dirs = [e for e in get_exclude_dirs() if e]

        def watching_producer():
            # TODO: integrate this better with scanning.
            for fullpath in paths:
                desc = _("Adding watches for %s") % (fsn2text(unexpand(fullpath)))
                with Task(_("Library"), desc) as task:
                    normalised = Path(normalize_path(fullpath, True)).expanduser()
                    if any(Path(exclude) in normalised.parents
                           for exclude in exclude_dirs):
                        continue
                    unpulsed = 0
                    self.monitor_dir(normalised)
                    for path, dirs, files in os.walk(normalised):
                        normalised = Path(normalize_path(path, True))
                        for d in dirs:
                            self.monitor_dir(normalised / d)
                        unpulsed += len(dirs)
                        if unpulsed > 50:
                            task.pulse()
                            unpulsed = 0
                        yield

        copool.add(watching_producer, funcid="watch_library")

    def stop_watching(self):
        print_d(f"Removing watches on {len(self._monitors)} dirs", self._name)

        for monitor, handler_id in self._monitors.values():
            monitor.disconnect(handler_id)
        self._monitors.clear()

    def destroy(self):
        self.stop_watching()
        super().destroy()<|MERGE_RESOLUTION|>--- conflicted
+++ resolved
@@ -344,11 +344,7 @@
                     self._name)
         if not new_path.is_dir():
             raise ValueError(f"Destination {new_path!r} is not a directory")
-<<<<<<< HEAD
-        print_d(f"Checking entire library for {str(old_path)!s}", self._name)
-=======
         print_d(f"Checking entire library for {str(old_path)!r}", self._name)
->>>>>>> 6721645c
         missing: Set[AudioFile] = set()
         changed = set()
         total = len(self)
