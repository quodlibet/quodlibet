--- conflicted
+++ resolved
@@ -10,6 +10,7 @@
 from typing import Generator, Set, Iterable, Optional
 
 from gi.repository import Gio, GLib
+
 from quodlibet import print_d, print_w, _, formats
 from quodlibet.formats import AudioFileError, AudioFile
 from quodlibet.library.base import iter_paths, Library, PicklingMixin
@@ -20,11 +21,7 @@
 from senf import fsn2text, fsnative, expanduser, text2fsn, _fsnative
 
 
-<<<<<<< HEAD
-class FileLibrary(PicklingLibrary):
-=======
 class FileLibrary(Library[fsnative, AudioFile], PicklingMixin):
->>>>>>> 8c025f1a
     """A library containing items on a local(-ish) filesystem.
 
     These must support the valid, exists, mounted, and reload methods,
