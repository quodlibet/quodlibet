# translation of fr.po to Français
# Olivier Gambier <dev@viapanda.com>, 2006.
# Ludovic DRUETTE <ludovicdruette@gmail.com>, 2016.
# Olivier Humbert <trebmuh@tuxfamily.org>, 2017.
# Jean-Michel Pouré <jm@poure.com>, 2017.
#
msgid ""
msgstr ""
"Project-Id-Version: fr\n"
"Report-Msgid-Bugs-To: \n"
"POT-Creation-Date: 2017-05-17 18:58+0200\n"
"PO-Revision-Date: 2017-02-17 10:45+0100\n"
"Last-Translator: Jean-Michel Pouré <jm@poure.com>\n"
"Language-Team: français <>\n"
"Language: fr\n"
"MIME-Version: 1.0\n"
"Content-Type: text/plain; charset=UTF-8\n"
"Content-Transfer-Encoding: 8bit\n"
"Plural-Forms: nplurals=2; plural=(n != 1);\n"
"X-Generator: Gtranslator 2.91.7\n"

#: ../data/exfalso.appdata.xml.in.h:1 ../data/exfalso.desktop.in.h:2
msgid "Edit tags in your audio files"
msgstr "Éditer les étiquettes dans vos fichiers audio"

#: ../data/exfalso.appdata.xml.in.h:2
msgid ""
"Ex Falso is a tag editor with the same tag editing interface as Quod Libet. "
"It lets you display and edit any tags you want in the file, for all the file "
"formats it supports."
msgstr ""
"Ex Falso est un éditeur d'étiquette avec la même interface d'édition que "
"Quod Libet. Il vous permet de voir et d'éditer n'importe quelles étiquettes "
"que vous voulez, pour tous les formats de fichiers supportés."

#: ../data/exfalso.appdata.xml.in.h:3 ../data/quodlibet.appdata.xml.in.h:3
msgid ""
"Supported file formats include Ogg Vorbis/Opus/Speex/FLAC, MP3, FLAC, MOD/XM/"
"IT, Musepack, Wavpack, MPEG-4 AAC, Monkeys Audio, WMA, SPC, MIDI."
msgstr ""
"Gère les formats de fichier Ogg Vorbis/Opus/Speex/FLAC, MP3, FLAC, MOD/XM/"
"IT, Musepack, Wavpack, MPEG-4 AAC, Monkeys Audio, WMA, SPC, MIDI."

#: ../data/exfalso.desktop.in.h:1
msgid "Audio tag editor"
msgstr "Éditeur d'étiquettes audio (tags)"

#: ../data/quodlibet.appdata.xml.in.h:1 ../data/quodlibet.desktop.in.h:2
msgid "Listen to, browse, or edit your audio collection"
msgstr "Écouter, parcourir ou éditer votre collection musicale"

#: ../data/quodlibet.appdata.xml.in.h:2
msgid ""
"Quod Libet is a music management program. It provides several different ways "
"to view your audio library, as well as support for Internet radio and audio "
"feeds. It has extremely flexible metadata tag editing and searching "
"capabilities."
msgstr ""
"Quod Libet est un gestionnaire de musique, qui permet de gérer votre "
"bibliothèque audio avec beaucoup de souplesse, et offre un accès aux radio "
"Internet et aux flux audio. En outre, il offre des fonctions étendues de "
"gestion des méta-étiquettes et permet de puissantes recherches."

#: ../data/quodlibet.desktop.in.h:1
msgid "Music Player"
msgstr "Lecteur"

#: ../quodlibet/browsers/albums/main.py:168
#: ../quodlibet/browsers/covergrid/main.py:54
msgid "_Title"
msgstr "_Titre"

#: ../quodlibet/browsers/albums/main.py:169
#: ../quodlibet/browsers/covergrid/main.py:55 ../quodlibet/qltk/prefs.py:49
msgid "_Artist"
msgstr "_Artiste"

#: ../quodlibet/browsers/albums/main.py:170
#: ../quodlibet/browsers/covergrid/main.py:56 ../quodlibet/qltk/prefs.py:54
msgid "_Date"
msgstr "_Date"

#: ../quodlibet/browsers/albums/main.py:171
#: ../quodlibet/browsers/covergrid/main.py:57 ../quodlibet/qltk/prefs.py:53
msgid "_Genre"
msgstr "_Genre"

#: ../quodlibet/browsers/albums/main.py:172
#: ../quodlibet/browsers/covergrid/main.py:58 ../quodlibet/qltk/prefs.py:58
#: ../quodlibet/qltk/ratingsmenu.py:39
msgid "_Rating"
msgstr "Évaluation"

#: ../quodlibet/browsers/albums/main.py:178
#: ../quodlibet/browsers/covergrid/main.py:64
msgid "Sort _by…"
msgstr "_Trier par…"

#: ../quodlibet/browsers/albums/main.py:199
#: ../quodlibet/browsers/covergrid/main.py:85
#: ../quodlibet/browsers/paned/prefs.py:166
#: ../quodlibet/browsers/playlists/main.py:629
#: ../quodlibet/qltk/exfalsowindow.py:109 ../quodlibet/qltk/pluginwin.py:341
#: ../quodlibet/qltk/quodlibetwindow.py:1016
msgid "_Preferences"
msgstr "_Préférences"

#: ../quodlibet/browsers/albums/main.py:361
msgid "Album List"
msgstr "Liste des albums"

#: ../quodlibet/browsers/albums/main.py:362
msgid "_Album List"
msgstr "Liste des _albums"

#: ../quodlibet/browsers/albums/main.py:472
#: ../quodlibet/browsers/covergrid/main.py:279
#: ../quodlibet/browsers/covergrid/main.py:488
msgid "All Albums"
msgstr "Tous les albums"

#: ../quodlibet/browsers/albums/main.py:473
#: ../quodlibet/browsers/covergrid/main.py:280
#: ../quodlibet/browsers/covergrid/main.py:489
#, python-format
msgid "%d album"
msgid_plural "%d albums"
msgstr[0] "%d album"
msgstr[1] "%d albums"

#: ../quodlibet/browsers/albums/main.py:650
#: ../quodlibet/browsers/covergrid/main.py:467
msgid "Reload album _cover"
msgid_plural "Reload album _covers"
msgstr[0] "Recharger la _pochette de l'album"
msgstr[1] "Recharger les _pochettes de l'album"

#: ../quodlibet/browsers/albums/prefs.py:28
#: ../quodlibet/browsers/collection/models.py:17
#: ../quodlibet/browsers/covergrid/prefs.py:30
msgid "Songs not in an album"
msgstr "Titres absents d'un album"

#: ../quodlibet/browsers/albums/prefs.py:41
#: ../quodlibet/browsers/covergrid/prefs.py:43
#: ../quodlibet/browsers/playlists/prefs.py:35
#: ../quodlibet/ext/songsmenu/brainz/widgets.py:98
#: ../quodlibet/qltk/information.py:381 ../quodlibet/util/collection.py:245
#, python-format
msgid "%d track"
msgid_plural "%d tracks"
msgstr[0] "%d piste"
msgstr[1] "%d pistes"

#: ../quodlibet/browsers/albums/prefs.py:42
#: ../quodlibet/browsers/covergrid/prefs.py:44
#: ../quodlibet/ext/songsmenu/brainz/widgets.py:97
#: ../quodlibet/qltk/information.py:379 ../quodlibet/util/collection.py:249
#, python-format
msgid "%d disc"
msgid_plural "%d discs"
msgstr[0] "%d disque"
msgstr[1] "%d disques"

#: ../quodlibet/browsers/albums/prefs.py:44
#: ../quodlibet/browsers/covergrid/prefs.py:46
msgid "An Example Album"
msgstr "Un exemple d'album"

#: ../quodlibet/browsers/albums/prefs.py:52
msgid "Album List Preferences"
msgstr "Préférences de l'affichage liste d'albums"

#: ../quodlibet/browsers/albums/prefs.py:61
msgid "Show album _covers"
msgstr "Montrer les _pochettes des albums"

#: ../quodlibet/browsers/albums/prefs.py:67
msgid "Inline _search includes people"
msgstr "Inclure les personnes dans la _recherche"

#: ../quodlibet/browsers/albums/prefs.py:71
#: ../quodlibet/browsers/covergrid/prefs.py:120
msgid "Options"
msgstr "Options"

#: ../quodlibet/browsers/albums/prefs.py:74
#: ../quodlibet/browsers/covergrid/prefs.py:123
msgid "Album Display"
msgstr "Affichage des albums"

#: ../quodlibet/browsers/albums/prefs.py:78
#: ../quodlibet/browsers/covergrid/prefs.py:127
#: ../quodlibet/browsers/media.py:39
#: ../quodlibet/browsers/playlists/prefs.py:56
#: ../quodlibet/ext/songsmenu/albumart.py:326
#: ../quodlibet/ext/songsmenu/duplicates.py:350
#: ../quodlibet/ext/songsmenu/filterall.py:48
#: ../quodlibet/qltk/bookmarks.py:101 ../quodlibet/qltk/cbes.py:93
#: ../quodlibet/qltk/data_editors.py:99 ../quodlibet/qltk/data_editors.py:324
#: ../quodlibet/qltk/exfalsowindow.py:297 ../quodlibet/qltk/pluginwin.py:79
#: ../quodlibet/qltk/pluginwin.py:427 ../quodlibet/qltk/prefs.py:707
#: ../quodlibet/qltk/textedit.py:164 ../quodlibet/update.py:148
msgid "_Close"
msgstr "_Fermer"

#: ../quodlibet/browsers/audiofeeds.py:55
#: ../quodlibet/browsers/audiofeeds.py:67
#: ../quodlibet/browsers/audiofeeds.py:69
#: ../quodlibet/browsers/audiofeeds.py:159
#: ../quodlibet/browsers/paned/models.py:86
#: ../quodlibet/ext/songsmenu/fingerprint/search.py:46
#: ../quodlibet/formats/_audio.py:495 ../quodlibet/order/__init__.py:27
#: ../quodlibet/qltk/information.py:240 ../quodlibet/qltk/information.py:247
#: ../quodlibet/qltk/information.py:273 ../quodlibet/qltk/wlw.py:70
msgid "Unknown"
msgstr "Inconnu(e)"

#: ../quodlibet/browsers/audiofeeds.py:246
msgid "New Feed"
msgstr "Nouveau flux"

#: ../quodlibet/browsers/audiofeeds.py:247
msgid "Enter the location of an audio feed:"
msgstr "Saisir l'adresse d'un flux audio :"

#: ../quodlibet/browsers/audiofeeds.py:248
#: ../quodlibet/browsers/collection/prefs.py:90
#: ../quodlibet/browsers/iradio.py:341 ../quodlibet/browsers/paned/prefs.py:78
#: ../quodlibet/browsers/playlists/menu.py:96
#: ../quodlibet/browsers/playlists/util.py:52 ../quodlibet/qltk/bookmarks.py:62
#: ../quodlibet/qltk/cbes.py:55 ../quodlibet/qltk/data_editors.py:311
#: ../quodlibet/qltk/edittags.py:288 ../quodlibet/qltk/edittags.py:488
#: ../quodlibet/qltk/quodlibetwindow.py:1354 ../quodlibet/qltk/scanbox.py:61
msgid "_Add"
msgstr "_Ajouter"

#: ../quodlibet/browsers/audiofeeds.py:265
msgid "Audio Feeds"
msgstr "Flux audio"

#: ../quodlibet/browsers/audiofeeds.py:266
msgid "_Audio Feeds"
msgstr "_Flux audio"

#: ../quodlibet/browsers/audiofeeds.py:345
#: ../quodlibet/browsers/audiofeeds.py:350
msgid "_Download…"
msgstr "_Télécharger…"

#: ../quodlibet/browsers/audiofeeds.py:359
msgid "Download Files"
msgstr "Télécharger les fichiers"

#. Save button
#: ../quodlibet/browsers/audiofeeds.py:359
#: ../quodlibet/browsers/audiofeeds.py:371
#: ../quodlibet/ext/playlist/export_to_squeezebox.py:81
#: ../quodlibet/ext/songsmenu/albumart.py:322
#: ../quodlibet/ext/songsmenu/brainz/widgets.py:355
#: ../quodlibet/ext/songsmenu/fingerprint/search.py:278
#: ../quodlibet/ext/songsmenu/html.py:76
#: ../quodlibet/ext/songsmenu/lastfmsync.py:216
#: ../quodlibet/ext/songsmenu/playlist.py:51
#: ../quodlibet/ext/songsmenu/replaygain.py:365
#: ../quodlibet/ext/songsmenu/tapbpm.py:182 ../quodlibet/qltk/_editutils.py:39
#: ../quodlibet/qltk/lyrics.py:38 ../quodlibet/qltk/msg.py:52
#: ../quodlibet/qltk/renamefiles.py:168 ../quodlibet/qltk/tracknumbers.py:113
msgid "_Save"
msgstr "Enregi_strer"

#: ../quodlibet/browsers/audiofeeds.py:371
msgid "Download File"
msgstr "Télécharger le fichier"

#: ../quodlibet/browsers/audiofeeds.py:394
#: ../quodlibet/browsers/playlists/main.py:213
#: ../quodlibet/qltk/data_editors.py:96
msgid "_New"
msgstr "_Nouveau"

#: ../quodlibet/browsers/audiofeeds.py:454
#: ../quodlibet/browsers/audiofeeds.py:513
msgid "Unable to add feed"
msgstr "Impossible d'importer le flux"

#: ../quodlibet/browsers/audiofeeds.py:455
#: ../quodlibet/browsers/audiofeeds.py:514
#, python-format
msgid ""
"%s could not be added. The server may be down, or the location may not be an "
"audio feed."
msgstr ""
"%s n'a pas pu être ajouté. Le serveur est peut-être en dérangement ou la "
"ressource n'est pas un flux audio."

#. refresh button
#: ../quodlibet/browsers/audiofeeds.py:462 ../quodlibet/browsers/media.py:217
#: ../quodlibet/browsers/media.py:386 ../quodlibet/qltk/filesel.py:259
#: ../quodlibet/qltk/pluginwin.py:413
msgid "_Refresh"
msgstr "_Rafraîchir"

#: ../quodlibet/browsers/audiofeeds.py:463
#: ../quodlibet/browsers/playlists/main.py:457
#: ../quodlibet/browsers/playlists/util.py:43 ../quodlibet/qltk/delete.py:143
#: ../quodlibet/qltk/filesel.py:256 ../quodlibet/qltk/lyrics.py:39
#: ../quodlibet/qltk/maskedbox.py:28 ../quodlibet/qltk/songsmenu.py:392
msgid "_Delete"
msgstr "_Supprimer"

#: ../quodlibet/browsers/audiofeeds.py:530
msgid ""
"The current audio backend does not support URLs, Audio Feeds browser "
"disabled."
msgstr ""
"Le système audio ne supporte pas les URLs. Les flux audio ont été désactivés."

#: ../quodlibet/browsers/_base.py:147 ../quodlibet/browsers/_base.py:150
msgid "Library Browser"
msgstr "Navigateur de bibliothèque"

#: ../quodlibet/browsers/_base.py:274 ../quodlibet/ext/songsmenu/refresh.py:30
#: ../quodlibet/qltk/exfalsowindow.py:241 ../quodlibet/qltk/information.py:542
#: ../quodlibet/qltk/maskedbox.py:68 ../quodlibet/util/collection.py:527
#, python-format
msgid "%d song"
msgid_plural "%d songs"
msgstr[0] "%d titre"
msgstr[1] "%d titres"

#: ../quodlibet/browsers/_base.py:402 ../quodlibet/browsers/_base.py:407
#: ../quodlibet/qltk/tagsfrompath.py:194 ../quodlibet/qltk/textedit.py:141
#: ../quodlibet/util/__init__.py:622
msgid "Invalid pattern"
msgstr "Motif invalide"

#: ../quodlibet/browsers/collection/main.py:78
msgid "Album Collection"
msgstr "Collection d'albums"

#: ../quodlibet/browsers/collection/main.py:79
msgid "Album _Collection"
msgstr "_Collection d'albums"

#: ../quodlibet/browsers/collection/models.py:24
#, python-format
msgid "Unknown %s"
msgstr "Inconnu(e) %s"

#: ../quodlibet/browsers/collection/models.py:25
#, python-format
msgid "Multiple %s Values"
msgstr "%s multiples valeurs"

#: ../quodlibet/browsers/collection/prefs.py:66
#: ../quodlibet/browsers/paned/prefs.py:51
msgid "_Custom"
msgstr "_Autre"

#. Remove button
#: ../quodlibet/browsers/collection/prefs.py:94
#: ../quodlibet/browsers/paned/prefs.py:82
#: ../quodlibet/browsers/playlists/menu.py:97
#: ../quodlibet/ext/playlist/remove_duplicates.py:60
#: ../quodlibet/qltk/bookmarks.py:97 ../quodlibet/qltk/bookmarks.py:127
#: ../quodlibet/qltk/cbes.py:82 ../quodlibet/qltk/cbes.py:89
#: ../quodlibet/qltk/data_editors.py:81 ../quodlibet/qltk/data_editors.py:94
#: ../quodlibet/qltk/data_editors.py:301 ../quodlibet/qltk/data_editors.py:314
#: ../quodlibet/qltk/data_editors.py:322 ../quodlibet/qltk/edittags.py:494
#: ../quodlibet/qltk/edittags.py:634 ../quodlibet/qltk/maskedbox.py:48
#: ../quodlibet/qltk/maskedbox.py:88 ../quodlibet/qltk/queue.py:350
#: ../quodlibet/qltk/scanbox.py:36 ../quodlibet/qltk/scanbox.py:63
msgid "_Remove"
msgstr "Supp_rimer"

#: ../quodlibet/browsers/collection/prefs.py:122
#: ../quodlibet/ext/songsmenu/filterall.py:34
#: ../quodlibet/operon/commands.py:56 ../quodlibet/operon/commands.py:92
#: ../quodlibet/qltk/edittags.py:431
msgid "Tag"
msgstr "Étiquette"

#: ../quodlibet/browsers/collection/prefs.py:128
msgid "Merge"
msgstr "Fusionner"

#: ../quodlibet/browsers/collection/prefs.py:188
msgid "Album Collection Preferences"
msgstr "Préférences de la collection d'albums"

#: ../quodlibet/browsers/collection/prefs.py:195
#: ../quodlibet/browsers/paned/prefs.py:209
#: ../quodlibet/ext/songsmenu/editplaycount.py:45
#: ../quodlibet/ext/songsmenu/exact_rating.py:38
#: ../quodlibet/player/gstbe/prefs.py:40 ../quodlibet/qltk/prefs.py:127
#: ../quodlibet/qltk/textedit.py:65
msgid "_Apply"
msgstr "_Appliquer"

#: ../quodlibet/browsers/collection/prefs.py:198
#: ../quodlibet/browsers/paned/prefs.py:213
#: ../quodlibet/browsers/playlists/menu.py:95
#: ../quodlibet/browsers/playlists/util.py:42
#: ../quodlibet/errorreport/ui.py:108
#: ../quodlibet/ext/playlist/export_to_folder.py:37
#: ../quodlibet/ext/playlist/remove_duplicates.py:59
#: ../quodlibet/ext/_shared/squeezebox/util.py:19
#: ../quodlibet/ext/songsmenu/brainz/widgets.py:354
#: ../quodlibet/ext/songsmenu/editplaycount.py:44
#: ../quodlibet/ext/songsmenu/fingerprint/search.py:281
#: ../quodlibet/ext/songsmenu/fingerprint/submit.py:88
#: ../quodlibet/ext/songsmenu/importexport.py:35
#: ../quodlibet/ext/songsmenu/lastfmsync.py:215
#: ../quodlibet/ext/songsmenu/playlist.py:50
#: ../quodlibet/ext/songsmenu/replaygain.py:364
#: ../quodlibet/ext/songsmenu/tapbpm.py:181 ../quodlibet/plugins/playlist.py:39
#: ../quodlibet/qltk/chooser.py:184 ../quodlibet/qltk/chooser.py:205
#: ../quodlibet/qltk/chooser.py:229 ../quodlibet/qltk/chooser.py:253
#: ../quodlibet/qltk/delete.py:90 ../quodlibet/qltk/delete.py:133
#: ../quodlibet/qltk/edittags.py:287 ../quodlibet/qltk/_editutils.py:38
#: ../quodlibet/qltk/getstring.py:28 ../quodlibet/qltk/maskedbox.py:27
#: ../quodlibet/qltk/msg.py:54 ../quodlibet/qltk/msg.py:93
#: ../quodlibet/qltk/ratingsmenu.py:33 ../quodlibet/qltk/songsmenu.py:45
#: ../quodlibet/qltk/songsmenu.py:73 ../quodlibet/update.py:94
msgid "_Cancel"
msgstr "_Annuler"

#: ../quodlibet/browsers/covergrid/main.py:125
msgid "Cover Grid"
msgstr "Mur de pochettes"

#: ../quodlibet/browsers/covergrid/main.py:126
msgid "_Cover Grid"
msgstr "Mur de pochettes"

#: ../quodlibet/browsers/covergrid/prefs.py:54
msgid "Cover Grid Preferences"
msgstr "Préférences du mur de pochettes"

#: ../quodlibet/browsers/covergrid/prefs.py:64
msgid "Show album _text"
msgstr "Montrer les _textes des albums"

#: ../quodlibet/browsers/covergrid/prefs.py:71
msgid "Show \"All Albums\" Item"
msgstr "Montrer l'élément \"Tous les albums\""

#: ../quodlibet/browsers/covergrid/prefs.py:78
msgid "Vertical Split"
msgstr "Séparer verticalement"

#: ../quodlibet/browsers/covergrid/prefs.py:110
#: ../quodlibet/browsers/covergrid/prefs.py:111
msgid "Cover Magnification"
msgstr "Échelle de la pochette"

#: ../quodlibet/browsers/filesystem.py:40
msgid "File System"
msgstr "Système de fichiers"

#: ../quodlibet/browsers/filesystem.py:41
msgid "_File System"
msgstr "_Système de fichiers"

#: ../quodlibet/browsers/filesystem.py:113 ../quodlibet/browsers/media.py:491
#: ../quodlibet/qltk/songlist.py:267
msgid "Unable to copy songs"
msgstr "Impossible de copier les titres"

#: ../quodlibet/browsers/filesystem.py:114 ../quodlibet/qltk/songlist.py:268
msgid "The files selected cannot be copied to other song lists or the queue."
msgstr ""
"Impossible de copier les fichiers sélectionnés vers des listes de titres ou "
"dans la file d'attente"

#: ../quodlibet/browsers/filesystem.py:189
msgid "_Add to Library"
msgstr "_Ajouter à la bibliothèque"

#: ../quodlibet/browsers/iradio.py:178
msgid "Unsupported file type"
msgstr "Type de fichier non supporté"

#: ../quodlibet/browsers/iradio.py:179
#, python-format
msgid ""
"Station lists can only contain locations of stations, not other station "
"lists or playlists. The following locations cannot be loaded:\n"
"%s"
msgstr ""
"Les listes de radio doivent contenir uniquement des emplacements de radio. "
"Elles ne peuvent pas contenir des listes de radio ou des listes de lecture. "
"Impossible de charger les emplacements suivants :\n"
"%s"

#: ../quodlibet/browsers/iradio.py:219 ../quodlibet/browsers/iradio.py:232
#: ../quodlibet/browsers/iradio.py:810
msgid "Unable to add station"
msgstr "Impossible d'ajouter la radio"

#: ../quodlibet/browsers/iradio.py:243 ../quodlibet/browsers/iradio.py:471
msgid "Internet Radio"
msgstr "Radio Internet"

#: ../quodlibet/browsers/iradio.py:243
msgid "Downloading station list"
msgstr "Télécharger la liste des stations"

#: ../quodlibet/browsers/iradio.py:339
msgid "New Station"
msgstr "Nouvelle radio Internet"

#: ../quodlibet/browsers/iradio.py:340
msgid "Enter the location of an Internet radio station:"
msgstr "Saisissez l'adresse d'une radio Internet:"

#: ../quodlibet/browsers/iradio.py:358
msgid "Electronic"
msgstr "Électronique"

#: ../quodlibet/browsers/iradio.py:361
msgid "Hip Hop / Rap"
msgstr ""

#: ../quodlibet/browsers/iradio.py:362
msgid "Oldies"
msgstr ""

#: ../quodlibet/browsers/iradio.py:363
msgid "R&B"
msgstr ""

#: ../quodlibet/browsers/iradio.py:364
msgid "Japanese"
msgstr ""

#: ../quodlibet/browsers/iradio.py:365
msgid "Indian"
msgstr ""

#: ../quodlibet/browsers/iradio.py:367
msgid "Religious"
msgstr ""

#: ../quodlibet/browsers/iradio.py:369
msgid "Charts"
msgstr ""

#: ../quodlibet/browsers/iradio.py:370
msgid "Turkish"
msgstr ""

#: ../quodlibet/browsers/iradio.py:371
msgid "Reggae / Dancehall"
msgstr ""

#: ../quodlibet/browsers/iradio.py:372
msgid "Latin"
msgstr ""

#: ../quodlibet/browsers/iradio.py:373
msgid "College Radio"
msgstr ""

#: ../quodlibet/browsers/iradio.py:374
msgid "Talk / News"
msgstr ""

#: ../quodlibet/browsers/iradio.py:375
msgid "Ambient"
msgstr ""

#: ../quodlibet/browsers/iradio.py:376
msgid "Jazz"
msgstr ""

#: ../quodlibet/browsers/iradio.py:377 ../quodlibet/ext/events/equalizer.py:45
msgid "Classical"
msgstr ""

#: ../quodlibet/browsers/iradio.py:378 ../quodlibet/ext/events/equalizer.py:60
msgid "Pop"
msgstr ""

#: ../quodlibet/browsers/iradio.py:379
msgid "Alternative"
msgstr ""

#: ../quodlibet/browsers/iradio.py:380
msgid "Metal"
msgstr ""

#: ../quodlibet/browsers/iradio.py:381
msgid "Country"
msgstr ""

#: ../quodlibet/browsers/iradio.py:382
msgid "News"
msgstr ""

#: ../quodlibet/browsers/iradio.py:383
msgid "Schlager"
msgstr ""

#: ../quodlibet/browsers/iradio.py:384
msgid "Funk"
msgstr ""

#: ../quodlibet/browsers/iradio.py:385
msgid "Indie"
msgstr ""

#: ../quodlibet/browsers/iradio.py:386
msgid "Blues"
msgstr ""

#: ../quodlibet/browsers/iradio.py:387
msgid "Soul"
msgstr ""

#: ../quodlibet/browsers/iradio.py:388
msgid "Lounge"
msgstr ""

#: ../quodlibet/browsers/iradio.py:389
msgid "Punk"
msgstr ""

#: ../quodlibet/browsers/iradio.py:390
msgid "Reggaeton"
msgstr ""

#: ../quodlibet/browsers/iradio.py:392
msgid "Slavic"
msgstr ""

#: ../quodlibet/browsers/iradio.py:394
msgid "Greek"
msgstr ""

#: ../quodlibet/browsers/iradio.py:395
msgid "Gothic"
msgstr ""

#: ../quodlibet/browsers/iradio.py:396 ../quodlibet/ext/events/equalizer.py:38
msgid "Rock"
msgstr ""

#: ../quodlibet/browsers/iradio.py:449
msgid "Would you like to load a list of popular radio stations?"
msgstr "Souhaitez-vous charger une liste de stations de radios populaires ?"

#: ../quodlibet/browsers/iradio.py:455
msgid "_Load Stations"
msgstr "_Charger les stations"

#: ../quodlibet/browsers/iradio.py:472
msgid "_Internet Radio"
msgstr "_Radio Internet"

#: ../quodlibet/browsers/iradio.py:538
msgid "_New Station…"
msgstr "_Nouvelle station…"

#: ../quodlibet/browsers/iradio.py:541
msgid "_Update Stations"
msgstr "_Mise à jour des stations"

#: ../quodlibet/browsers/iradio.py:568
msgid "All Stations"
msgstr "Toutes les stations"

#. TODO: support for ~#rating=!None etc (#1940)
#: ../quodlibet/browsers/iradio.py:572
#: ../quodlibet/browsers/soundcloud/main.py:64
msgid "Favorites"
msgstr "Favoris"

#: ../quodlibet/browsers/iradio.py:580
msgid "No Category"
msgstr "Aucune catégorie"

#: ../quodlibet/browsers/iradio.py:802
msgid "No stations found"
msgstr "Aucune radio trouvée."

#: ../quodlibet/browsers/iradio.py:803
#, python-format
msgid "No Internet radio stations were found at %s."
msgstr "Aucune station radio ne correspond à %s."

#: ../quodlibet/browsers/iradio.py:811
msgid "All stations listed are already in your library."
msgstr "Tous les radios listées sont déjà dans votre bibliothèque."

#: ../quodlibet/browsers/iradio.py:828
msgid "Add to Favorites"
msgstr "_Ajouter à la liste des favoris"

#: ../quodlibet/browsers/iradio.py:832
msgid "Remove from Favorites"
msgstr "Supprimer des Favoris"

#: ../quodlibet/browsers/iradio.py:932
#, python-format
msgid "%(count)d station"
msgid_plural "%(count)d stations"
msgstr[0] "%(count)d radio"
msgstr[1] "%(count)d radios"

#: ../quodlibet/browsers/media.py:36
msgid "Device Properties"
msgstr "Propriétés du périphérique"

#: ../quodlibet/browsers/media.py:52
msgid "Device:"
msgstr "Périphérique :"

#: ../quodlibet/browsers/media.py:54
msgid "Not mounted"
msgstr "Non monté"

#: ../quodlibet/browsers/media.py:55
msgid "Mount point:"
msgstr "Point de montage :"

#: ../quodlibet/browsers/media.py:61 ../quodlibet/qltk/cbes.py:40
msgid "_Name:"
msgstr "_Nom :"

#: ../quodlibet/browsers/media.py:135
msgid "Media Devices"
msgstr "Périphériques multimedia"

#: ../quodlibet/browsers/media.py:136
msgid "_Media Devices"
msgstr "Périphériques _multimedia"

#. eject button
#: ../quodlibet/browsers/media.py:224 ../quodlibet/browsers/media.py:378
msgid "_Eject"
msgstr "_Éjecter"

#: ../quodlibet/browsers/media.py:360
msgid "_Properties"
msgstr "_Propriétés"

#: ../quodlibet/browsers/media.py:365
#: ../quodlibet/browsers/playlists/main.py:464
msgid "_Rename"
msgstr "Re_nommer"

#: ../quodlibet/browsers/media.py:461
#, python-format
msgid "%(used-size)s used, %(free-size)s available"
msgstr "%(used-size)s utilisé(es), %(free-size)s disponible(s)"

#: ../quodlibet/browsers/media.py:479
#, python-format
msgid "%s is not connected."
msgstr "%s n'est pas connecté."

#: ../quodlibet/browsers/media.py:499
#, python-format
msgid "Copying %(song)s"
msgstr "Copie de %(song)s"

#: ../quodlibet/browsers/media.py:513 ../quodlibet/browsers/media.py:529
msgid "Unable to copy song"
msgstr "Impossible de copier le titre"

#: ../quodlibet/browsers/media.py:514
msgid "There is not enough free space for this song."
msgstr "Espace libre insuffisant pour ce titre"

#: ../quodlibet/browsers/media.py:526
#, python-format
msgid "%s could not be copied."
msgstr "%s n'a pas pu être copié."

#: ../quodlibet/browsers/media.py:545
msgid "Unable to delete songs"
msgstr "Impossible de supprimer les titres"

#: ../quodlibet/browsers/media.py:557
#, python-format
msgid "Deleting %(song)s"
msgstr "Suppression en cours de %(song)s"

#: ../quodlibet/browsers/media.py:575
#, python-format
msgid "%s could not be deleted."
msgstr "%s ne peut pas être supprimé."

#: ../quodlibet/browsers/media.py:579
msgid "Unable to delete song"
msgstr "Impossible de supprimer le titre"

#: ../quodlibet/browsers/media.py:594
#, python-format
msgid "Ejecting %s failed."
msgstr "L'éjection de %s a échoué."

#: ../quodlibet/browsers/media.py:597
msgid "Unable to eject device"
msgstr "Impossible d'éjecter le périphérique"

#: ../quodlibet/browsers/media.py:603
msgid "No device backend, Media Devices browser disabled."
msgstr ""
"Aucun périphérique, désactivation du navigateur de périphériques de média."

#: ../quodlibet/browsers/paned/main.py:40 ../quodlibet/qltk/shortcuts.py:44
msgid "Paned Browser"
msgstr "Navigateur à panneaux"

#: ../quodlibet/browsers/paned/main.py:41
msgid "_Paned Browser"
msgstr "Navigateur à _panneaux"

#: ../quodlibet/browsers/paned/main.py:90
msgid "Select _All"
msgstr "Choisir _tous"

#: ../quodlibet/browsers/paned/models.py:104 ../quodlibet/qltk/pluginwin.py:122
#: ../quodlibet/qltk/pluginwin.py:164
msgid "All"
msgstr "Tous"

#: ../quodlibet/browsers/paned/prefs.py:67
#, python-format
msgid ""
"Tag pattern with optional markup e.g. <tt>composer</tt> or\n"
"<tt>%s</tt>"
msgstr ""
"Ajouter au motif une balise optionnelle, par exemple <tt>composer</tt> ou\n"
"<tt>%s</tt>"

#: ../quodlibet/browsers/paned/prefs.py:162
msgid "_Wide Mode"
msgstr "Mode Pleine largeur"

#: ../quodlibet/browsers/paned/prefs.py:197
msgid "Paned Browser Preferences"
msgstr "Préférences du navigateur à panneaux"

#: ../quodlibet/browsers/paned/prefs.py:204
msgid "Equal pane width"
msgstr ""

#: ../quodlibet/browsers/playlists/main.py:48
#: ../quodlibet/browsers/playlists/main.py:575
#: ../quodlibet/qltk/pluginwin.py:168
msgid "Playlists"
msgstr "Listes de lecture"

#: ../quodlibet/browsers/playlists/main.py:49
msgid "_Playlists"
msgstr "_Listes de lecture"

#: ../quodlibet/browsers/playlists/main.py:152
msgid "_Remove from Playlist"
msgstr "Supp_rimer de la liste de lecture"

#: ../quodlibet/browsers/playlists/main.py:215
#: ../quodlibet/browsers/playlists/main.py:576
msgid "_Import"
msgstr "_Importer"

#: ../quodlibet/browsers/playlists/main.py:391
#: ../quodlibet/browsers/playlists/util.py:50
#: ../quodlibet/util/collection.py:570
msgid "New Playlist"
msgstr "Créer une liste de lecture"

#: ../quodlibet/browsers/playlists/main.py:413
msgid "Unable to import playlist"
msgstr "Impossible d'importer la liste de lecture"

#: ../quodlibet/browsers/playlists/main.py:414
msgid "Quod Libet can only import playlists in the M3U and PLS formats."
msgstr ""
"Quod Libet ne peut importer que des listes de lecture au format M3U ou PLS."

#: ../quodlibet/browsers/playlists/main.py:565
msgid "Unable to rename playlist"
msgstr "Impossible de renommer la liste de lecture"

#: ../quodlibet/browsers/playlists/main.py:576
msgid "Import Playlist"
msgstr "Importer une liste de lecture"

#: ../quodlibet/browsers/playlists/menu.py:25
msgid "_New Playlist…"
msgstr "_Nouvelle liste de lecture…"

#: ../quodlibet/browsers/playlists/menu.py:86
#, python-format
msgid "What do you want to do with that %d song?"
msgid_plural "What do you want to do with those %d songs?"
msgstr[0] "Que souhaitez-vous faire de ce %d titre ?"
msgstr[1] "Que souhaitez-vous faire de ces %d titres ?"

#: ../quodlibet/browsers/playlists/menu.py:90
#, python-format
msgid "Confirm action for playlist \"%s\""
msgstr "Confirmez l'action pour la liste de lecture \"%s\""

#: ../quodlibet/browsers/playlists/prefs.py:21
msgid "empty"
msgstr "Vide"

#: ../quodlibet/browsers/playlists/prefs.py:39
msgid "Example Playlist"
msgstr "Exemple de liste de lecture"

#: ../quodlibet/browsers/playlists/prefs.py:47
msgid "Playlist Browser Preferences"
msgstr "Préférences du navigateur de liste de lecture"

#: ../quodlibet/browsers/playlists/prefs.py:52
msgid "Playlist display"
msgstr "Affichage de liste de lecture"

#: ../quodlibet/browsers/playlists/util.py:33
#, python-format
msgid "Are you sure you want to delete the playlist '%s'?"
msgstr "Confirmer la suppression de la liste de lecture '%s' ?"

#: ../quodlibet/browsers/playlists/util.py:35
msgid ""
"All information about the selected playlist will be deleted and can not be "
"restored."
msgstr ""
"Toutes les informations de cette liste de lecture vont être supprimées et ne "
"pourront être récupérées"

#: ../quodlibet/browsers/playlists/util.py:51
msgid "Enter a name for the new playlist:"
msgstr "Saisissez un nom pour la nouvelle liste de lecture:"

#: ../quodlibet/browsers/playlists/util.py:102
#, python-format
msgid ""
"Importing playlist.\n"
"\n"
"%(current)d/%(total)d songs added."
msgstr ""
"Importation de liste de lecture.\n"
"\n"
"%(current)d/%(total)d titres ajoutés."

#: ../quodlibet/browsers/search.py:33
msgid "_Limit Results"
msgstr "_Limiter les résultats"

#: ../quodlibet/browsers/search.py:48
msgid "Search Library"
msgstr "Rechercher dans la bibliothèque"

#: ../quodlibet/browsers/search.py:49
msgid "_Search Library"
msgstr "_Rechercher dans la bibliothèque"

#: ../quodlibet/browsers/soundcloud/main.py:38
msgid "Soundcloud Browser"
msgstr "Navigateur Soundcloud"

#: ../quodlibet/browsers/soundcloud/main.py:39
msgid "Sound_cloud"
msgstr "Sound_cloud"

#: ../quodlibet/browsers/soundcloud/main.py:59
#: ../quodlibet/qltk/searchbar.py:73
msgid "Search"
msgstr "Rechercher"

#: ../quodlibet/browsers/soundcloud/main.py:136
#, python-format
msgid "Go to %s"
msgstr "Aller à %s"

#: ../quodlibet/browsers/soundcloud/main.py:380
msgid "Connected"
msgstr "Connecté"

#: ../quodlibet/browsers/soundcloud/main.py:381
#, python-format
msgid "Quod Libet is now connected, <b>%s</b>!"
msgstr "Quod Libet est maintenant connecté, <b>%s</b>!"

#: ../quodlibet/browsers/soundcloud/main.py:393
#, python-format
msgid "Log out of %s"
msgstr "Se déconnecter de %s"

#: ../quodlibet/browsers/soundcloud/main.py:395
msgid "Enter code…"
msgstr "Saisir le code …"

#: ../quodlibet/browsers/soundcloud/main.py:396
#, python-format
msgid "Log in to %s"
msgstr "Se connecter à %s"

#: ../quodlibet/browsers/soundcloud/util.py:86
msgid "Soundcloud authorisation"
msgstr "Autorisation Soundcloud"

#: ../quodlibet/browsers/soundcloud/util.py:87
msgid "Enter Soundcloud auth code:"
msgstr "Saisir le code d'authentification Soundcloud :"

#: ../quodlibet/cli.py:50
msgid "Quod Libet is not running (add '--run' to start it)"
msgstr ""
"Quod Libet n'est pas en fonctionnement (ajouter '--run' pour le lancer)"

#: ../quodlibet/cli.py:85
msgid "a music library and player"
msgstr "un lecteur et une bibliothèque de musique"

#: ../quodlibet/cli.py:86
msgid "[option]"
msgstr "[option]"

#: ../quodlibet/cli.py:88
msgid "Print the playing song and exit"
msgstr "Afficher le titre en cours de lecture et quitter"

#: ../quodlibet/cli.py:89
msgid "Begin playing immediately"
msgstr "Commencer la lecture immédiatement"

#: ../quodlibet/cli.py:90
msgid "Don't show any windows on start"
msgstr "Cacher toutes les fenêtres au démarrage"

#: ../quodlibet/cli.py:93
msgid "Jump to next song"
msgstr "Aller au titre suivant"

#: ../quodlibet/cli.py:95
msgid "Jump to previous song or restart if near the beginning"
msgstr "Aller au titre précédent ou recommencer si proche du début"

#: ../quodlibet/cli.py:96
msgid "Jump to previous song"
msgstr "Aller au titre précédent"

#: ../quodlibet/cli.py:97
msgid "Start playback"
msgstr "Commencer la lecture"

#: ../quodlibet/cli.py:98
msgid "Pause playback"
msgstr "Suspendre la lecture"

#: ../quodlibet/cli.py:99
msgid "Toggle play/pause mode"
msgstr "Basculer entre le mode lecture et pause"

#: ../quodlibet/cli.py:100
msgid "Stop playback"
msgstr "Arrêter la lecture"

#: ../quodlibet/cli.py:101
msgid "Turn up volume"
msgstr "Augmenter le volume"

#: ../quodlibet/cli.py:102
msgid "Turn down volume"
msgstr "Diminuer le volume"

#: ../quodlibet/cli.py:103
msgid "Print player status"
msgstr "Afficher l'état du lecteur"

#: ../quodlibet/cli.py:104
msgid "Hide main window"
msgstr "Cacher la fenêtre principale"

#: ../quodlibet/cli.py:105
msgid "Show main window"
msgstr "Afficher la fenêtre principale"

#: ../quodlibet/cli.py:106
msgid "Toggle main window visibility"
msgstr "Basculer la visibilité de la fenêtre principale"

#: ../quodlibet/cli.py:107
msgid "Focus the running player"
msgstr "Focaliser le lecteur en fonction"

#: ../quodlibet/cli.py:108
msgid "Remove active browser filters"
msgstr "Enlever les filtres actifs du navigateur"

#: ../quodlibet/cli.py:109
msgid "Refresh and rescan library"
msgstr "Rafraîchir et rescanner la bibliothèque"

#: ../quodlibet/cli.py:110
msgid "List available browsers"
msgstr "Lister les navigateurs disponibles"

#: ../quodlibet/cli.py:111
msgid "Print the current playlist"
msgstr "Afficher la liste de lecture"

#: ../quodlibet/cli.py:112
msgid "Print the contents of the queue"
msgstr "Afficher le contenu de la file d'attente"

#: ../quodlibet/cli.py:113
msgid "Print the active text query"
msgstr "Afficher le texte de la recherche en cours"

#: ../quodlibet/cli.py:114
msgid "Start without plugins"
msgstr "Démarrer sans greffons"

#: ../quodlibet/cli.py:115
msgid "Start Quod Libet if it isn't running"
msgstr "Démarrer Quod Libet s'il n'est pas en fonctionnement."

#: ../quodlibet/cli.py:116
msgid "Exit Quod Libet"
msgstr "Quitter Quod Libet"

#: ../quodlibet/cli.py:121
msgid "Seek within the playing song"
msgstr "Se déplacer dans le titre en cours de lecture"

#: ../quodlibet/cli.py:121
msgid "[+|-][HH:]MM:SS"
msgstr "[+|-][HH:]MM:SS"

#: ../quodlibet/cli.py:122
msgid "Set or toggle shuffle mode"
msgstr "Activer ou désactiver la lecture aléatoire"

#: ../quodlibet/cli.py:123
msgid "Turn repeat off, on, or toggle it"
msgstr "Activer, désactiver ou basculer le mode répétition"

#: ../quodlibet/cli.py:124
msgid "Set the volume"
msgstr "Régler le volume"

#: ../quodlibet/cli.py:125
msgid "Search your audio library"
msgstr "Rechercher dans votre bibliothèque de musique"

#: ../quodlibet/cli.py:125 ../quodlibet/cli.py:137 ../quodlibet/cli.py:141
#: ../quodlibet/cli.py:143
msgid "query"
msgstr "requête"

#: ../quodlibet/cli.py:126
msgid "Play a file"
msgstr "Lire un fichier"

#: ../quodlibet/cli.py:126 ../quodlibet/cli.py:137 ../quodlibet/cli.py:143
msgctxt "command"
msgid "filename"
msgstr "nom de fichier"

#: ../quodlibet/cli.py:127
msgid "Rate the playing song"
msgstr "Noter le titre en cours de lecture"

#: ../quodlibet/cli.py:128
msgid "Set the current browser"
msgstr "Définir le navigateur courant"

#: ../quodlibet/cli.py:129
msgid "Stop after the playing song"
msgstr "Arrêter après ce titre"

#: ../quodlibet/cli.py:130
msgid "Open a new browser"
msgstr "Démarrer un nouveau navigateur"

#: ../quodlibet/cli.py:131
msgid "Show or hide the queue"
msgstr "Afficher ou cacher la file d'attente"

#: ../quodlibet/cli.py:133
msgid "Show or hide the main song list (deprecated)"
msgstr "Afficher ou cacher la liste principale des titres (abandonné)"

#: ../quodlibet/cli.py:134
msgid "Filter on a random value"
msgstr "Filtrer au hasard"

#: ../quodlibet/cli.py:134
msgctxt "command"
msgid "tag"
msgstr "étiquette"

#: ../quodlibet/cli.py:135
msgid "Filter on a tag value"
msgstr "Filtrer sur la valeur d'une étiquette"

#: ../quodlibet/cli.py:135
msgid "tag=value"
msgstr "étiquette=valeur"

#: ../quodlibet/cli.py:136
msgid "Enqueue a file or query"
msgstr ""
"Mettre un fichier ou le résultat d'une recherche dans la file d'attente"

#: ../quodlibet/cli.py:138
msgid "Enqueue comma-separated files"
msgstr ""
"Mettre des fichiers séparés par un point-virgule dans la file d'attente"

#: ../quodlibet/cli.py:139 ../quodlibet/util/tags.py:147
msgid "filename"
msgstr "nom de fichier"

#: ../quodlibet/cli.py:140
msgid "Print filenames of results of query to stdout"
msgstr "Afficher les résultats de la requête dans la sortie standard stdout"

#: ../quodlibet/cli.py:142
msgid "Unqueue a file or query"
msgstr "Enlever un fichier ou le résultat d'une recherche de la file d'attente"

#: ../quodlibet/cli.py:203
#, python-format
msgid "Invalid argument for '%s'."
msgstr "Argument non valide pour '%s'."

#: ../quodlibet/cli.py:204 ../quodlibet/util/__init__.py:190
#, python-format
msgid "Try %s --help."
msgstr "Essayez %s --help."

#: ../quodlibet/devices/_base.py:65
msgid "Unknown Device"
msgstr "Périphérique inconnu"

#: ../quodlibet/devices/__init__.py:32
#, python-format
msgid "Could not import %s, which is needed for device support."
msgstr "Impossible d'importer %s, qui est nécessaire au support matériel."

#: ../quodlibet/devices/__init__.py:153
#, python-format
msgid "%r is not a supported device."
msgstr "Le système %r n'est pas supporté."

#: ../quodlibet/devices/__init__.py:245 ../quodlibet/devices/__init__.py:251
#, python-format
msgid "Could not find '%s'."
msgstr "Impossible de trouver '%s'."

#: ../quodlibet/devices/__init__.py:450
msgid "Initializing device backend."
msgstr "Initialisation du gestionnaire de périphériques."

#: ../quodlibet/devices/__init__.py:451
#, python-format
msgid "Trying '%s'"
msgstr "Tentative avec '%s'"

#: ../quodlibet/devices/__init__.py:461
msgid "Couldn't connect to a device backend."
msgstr "Impossible de se connecter au gestionnaire de périphériques."

#: ../quodlibet/devices/__init__.py:463
msgid "Device backend initialized."
msgstr "Gestionnaire de périphériques initialisé."

#: ../quodlibet/devices/storage.py:57
msgid "_Filename pattern:"
msgstr "Motif du nom de _fichier :"

#: ../quodlibet/devices/storage.py:61
msgid "Copy _album covers"
msgstr "Copier les pochettes des _albums"

#: ../quodlibet/devices/storage.py:65
msgid "_Remove unused covers and directories"
msgstr "Enleve_r les pochettes et les dossiers inutilisés"

#: ../quodlibet/errorreport/ui.py:60
#, fuzzy
msgid "An Error Occurred"
msgstr "Une erreur est survenue"

#: ../quodlibet/errorreport/ui.py:62
msgid ""
"You can ignore this error, but the application might be unstable until it is "
"restarted. Submitting an error report will only take a few seconds and would "
"help us a lot."
msgstr ""

#: ../quodlibet/errorreport/ui.py:72
msgid "File Bug Report"
msgstr ""

#: ../quodlibet/errorreport/ui.py:74 ../quodlibet/errorreport/ui.py:90
#, fuzzy
msgid "Submit Error Report"
msgstr "Port de l'intermédiaire"

#: ../quodlibet/errorreport/ui.py:75
#, fuzzy
msgid "Quit Program"
msgstr "_Programme :"

#: ../quodlibet/errorreport/ui.py:76
#, fuzzy
msgid "Ignore Error"
msgstr "Ignorer _toutes les erreurs"

#: ../quodlibet/errorreport/ui.py:80
#, fuzzy
msgid "Error details:"
msgstr "Détails concernant l'erreur"

#: ../quodlibet/errorreport/ui.py:92
msgid ""
"Various details regarding the error and your system will be send to a third "
"party online service (<a href='https://www.sentry.io'>www.sentry.io</a>). "
"You can review the data before sending it below."
msgstr ""

#: ../quodlibet/errorreport/ui.py:100
msgid ""
"(optional) Please provide a short description of what happened when the "
"error occurred:"
msgstr ""

#: ../quodlibet/errorreport/ui.py:109
msgid "_Send"
msgstr ""

#: ../quodlibet/errorreport/ui.py:115
#, fuzzy
msgid "Short description…"
msgstr "description"

#: ../quodlibet/errorreport/ui.py:118
msgid "Data to be sent:"
msgstr ""

#: ../quodlibet/exfalso.py:34
msgid "an audio tag editor"
msgstr "un éditeur d'étiquettes (tags) audio"

#: ../quodlibet/exfalso.py:34 ../quodlibet/util/tags.py:148
msgid "directory"
msgstr "répertoire"

#: ../quodlibet/ext/covers/artwork_url.py:19
msgid "Artwork URL Cover Source"
msgstr "URL des sources de pochettes"

#: ../quodlibet/ext/covers/artwork_url.py:20
msgid ""
"Downloads covers linked to by the artwork_url tag.This works with the "
"Soundcloud browser."
msgstr ""
"Télécharge les pochettes liée à l'étiquette artwork_url. Fonctionne "
"également dans le navigateur SounCloud."

#: ../quodlibet/ext/covers/discogs.py:25
msgid "Discogs Cover Source"
msgstr "Pochettes depuis Discogs"

#: ../quodlibet/ext/covers/discogs.py:26
msgid "Downloads covers from Discogs."
msgstr "Télécharger les pochettes depuis Discogs."

#: ../quodlibet/ext/covers/lastfm.py:22
msgid "Last.fm Cover Source"
msgstr "Pochettes depuis Last.fm"

#: ../quodlibet/ext/covers/lastfm.py:23
msgid "Downloads covers from Last.fm's cover art archive."
msgstr "Télécharger les pochettes depuis les archives d'illustrations Last.fm."

#: ../quodlibet/ext/covers/musicbrainz.py:19
msgid "MusicBrainz Cover Source"
msgstr "Source d'illustrations MusicBrainz"

#: ../quodlibet/ext/covers/musicbrainz.py:20
msgid "Downloads covers from MusicBrainz's cover art archive."
msgstr ""
"Télécharger les pochettes depuis les archives d'illustrations MusicBrainz."

#: ../quodlibet/ext/editing/iconv.py:26
msgid "Convert Encodings"
msgstr "Transcoder"

#: ../quodlibet/ext/editing/iconv.py:27
msgid "Fixes misinterpreted tag value encodings in the tag editor."
msgstr ""
"Corriger dans l'éditeur d'étiquettes les étiquettes comportant des erreurs "
"d'encodage."

#: ../quodlibet/ext/editing/iconv.py:33
msgid "_Convert Encoding…"
msgstr "_Convertir le codage"

#: ../quodlibet/ext/editing/kakasi.py:25
msgid "Kana/Kanji Simple Inverter"
msgstr ""

#: ../quodlibet/ext/editing/kakasi.py:26
msgid "Converts kana/kanji to romaji before renaming."
msgstr ""

#: ../quodlibet/ext/editing/kakasi.py:35
msgid "Romanize _Japanese text"
msgstr ""

#: ../quodlibet/ext/editing/kakasi.py:63
msgid "Couldn't find the 'Kanji Kana Simple Inverter' (kakasi)."
msgstr ""

#: ../quodlibet/ext/editing/resub.py:18
msgid "Regex Substitution"
msgstr "Substitution Regex"

#: ../quodlibet/ext/editing/resub.py:19
msgid ""
"Allows arbitrary regex substitutions (s///) when tagging or renaming files."
msgstr ""
"Autorise les substitutions regex (//s) durant l'étiquetage ou le renommage "
"des fichiers."

#: ../quodlibet/ext/editing/titlecase.py:20
msgid "Title Case"
msgstr "Casse du titre"

#: ../quodlibet/ext/editing/titlecase.py:21
msgid "Title-cases tag values in the tag editor."
msgstr ""

#: ../quodlibet/ext/editing/titlecase.py:40
msgid "Title-_case Value"
msgstr ""

#: ../quodlibet/ext/editing/titlecase.py:51
msgid "Allow _ALL-CAPS in tags"
msgstr "Autoriser les titres entièrement en MAJUSCULES"

#: ../quodlibet/ext/editing/titlecase.py:52
msgid "_Human title case"
msgstr ""

#: ../quodlibet/ext/editing/titlecase.py:53
msgid ""
"Uses common English rules for title casing, as in \"Dark Night of the Soul\""
msgstr ""
"Modifier le titre selon les règles typographiques britanniques (majuscule à "
"chaque nom), en écrivant par exemple \"Dark Night of the Soul\""

#: ../quodlibet/ext/events/advanced_preferences.py:69
msgid "Advanced Preferences"
msgstr "Préférences avancées"

#: ../quodlibet/ext/events/advanced_preferences.py:70
#, fuzzy
msgid "Allow editing of advanced config settings."
msgstr "Permet un réglage fin des paramètres de configuration"

#: ../quodlibet/ext/events/advanced_preferences.py:162
msgid "I know what I'm doing"
msgstr "Je confirme comprendre ce que je fais"

#: ../quodlibet/ext/events/animosd/main.py:27
msgid "Animated On-Screen Display"
msgstr "Incrustation d'informations"

#: ../quodlibet/ext/events/animosd/main.py:28
msgid "Displays song information on your screen when it changes."
msgstr "Afficher les informations concernant un titre dès qu'il est modifié."

#: ../quodlibet/ext/events/animosd/prefs.py:153
msgid "Top of screen"
msgstr "Haut d'écran"

#: ../quodlibet/ext/events/animosd/prefs.py:154
msgid "Middle of screen"
msgstr "Milieu d'écran"

#: ../quodlibet/ext/events/animosd/prefs.py:155
msgid "Bottom of screen"
msgstr "Bas d'écran"

#: ../quodlibet/ext/events/animosd/prefs.py:158
msgid "_Position:"
msgstr "_Position"

#: ../quodlibet/ext/events/animosd/prefs.py:171
msgid "_Cover size:"
msgstr "Taille de la pochette :"

#: ../quodlibet/ext/events/animosd/prefs.py:177
#: ../quodlibet/ext/events/lyricswindow.py:334 ../quodlibet/qltk/prefs.py:266
msgid "Display"
msgstr "Affichage"

#: ../quodlibet/ext/events/animosd/prefs.py:190
msgid "_Font:"
msgstr "_Police :"

#: ../quodlibet/ext/events/animosd/prefs.py:195
msgid "Left"
msgstr "Gauche"

#: ../quodlibet/ext/events/animosd/prefs.py:196
msgid "Center"
msgstr "Centre"

#: ../quodlibet/ext/events/animosd/prefs.py:197
msgid "Right"
msgstr "Droite"

#: ../quodlibet/ext/events/animosd/prefs.py:200
msgid "_Align text:"
msgstr "_Alignement :"

#: ../quodlibet/ext/events/animosd/prefs.py:206
msgid "Text"
msgstr "Texte"

#: ../quodlibet/ext/events/animosd/prefs.py:217
msgid "_Text:"
msgstr "_Texte :"

#: ../quodlibet/ext/events/animosd/prefs.py:227
msgid "_Fill:"
msgstr "Remplissage :"

#: ../quodlibet/ext/events/animosd/prefs.py:232
#: ../quodlibet/ext/events/synchronizedlyrics.py:63
msgid "Colors"
msgstr "Couleurs"

#: ../quodlibet/ext/events/animosd/prefs.py:240
msgid "_Shadows"
msgstr "Ombré"

#: ../quodlibet/ext/events/animosd/prefs.py:241
msgid "_Outline"
msgstr "S_ouligné"

#: ../quodlibet/ext/events/animosd/prefs.py:242
msgid "Rou_nded Corners"
msgstr "Coins arrondis"

#: ../quodlibet/ext/events/animosd/prefs.py:258
msgid "_Delay:"
msgstr "_Délai :"

#: ../quodlibet/ext/events/animosd/prefs.py:264
#: ../quodlibet/qltk/pluginwin.py:172
msgid "Effects"
msgstr "Effets"

#: ../quodlibet/ext/events/animosd/prefs.py:270
msgid "Ed_it Display Pattern…"
msgstr ""

#: ../quodlibet/ext/events/animosd/prefs.py:274
#: ../quodlibet/ext/events/trayicon/prefs.py:78
msgid "Preview"
msgstr "A_perçu"

#: ../quodlibet/ext/events/auto_library_update.py:136
msgid "Automatic Library Update"
msgstr "Rafraîchir la bibliothèque automatiquement"

#: ../quodlibet/ext/events/auto_library_update.py:137
#, python-format
msgid "Keeps your library up to date with inotify. Requires %s."
msgstr "Maintenir votre bibliothèque à jour avec inotify. Dépend de %s"

#: ../quodlibet/ext/events/automask.py:22
msgid "Automatic Masking"
msgstr "Masquer automatiquement"

#: ../quodlibet/ext/events/automask.py:23
msgid ""
"Automatically masks and unmasks drives when they are unmounted or mounted."
msgstr ""
"Afficher et masquer automatiquement les lecteurs lorsqu'ils sont montés ou "
"démontés."

#: ../quodlibet/ext/events/autorating.py:15
msgid "Automatic Rating"
msgstr "Évaluation automatique"

#: ../quodlibet/ext/events/autorating.py:16
msgid ""
"Rates songs automatically when they are played or skipped. This uses the "
"'accelerated' algorithm from vux by Brian Nelson."
msgstr ""
"Noter automatiquement les titres, selon qu'il sont joués ou passés. Cette "
"méthode utilise l'algorithme 'accéléré' de vux par Brian Nelson."

#: ../quodlibet/ext/events/clock.py:24
msgid "Alarm Clock"
msgstr "Réveille-matin"

#: ../quodlibet/ext/events/clock.py:25
msgid "Wakes you up with loud music."
msgstr "Vous réveille en musique"

#: ../quodlibet/ext/events/clock.py:119
msgid "Lullaby"
msgstr ""

#: ../quodlibet/ext/events/clock.py:120
msgid "Fades out and pauses your music."
msgstr ""

#: ../quodlibet/ext/events/equalizer.py:26
msgid "Flat"
msgstr "Plat"

#: ../quodlibet/ext/events/equalizer.py:27
msgid "Live"
msgstr ""

#: ../quodlibet/ext/events/equalizer.py:29
msgid "Full Bass & Treble"
msgstr ""

#: ../quodlibet/ext/events/equalizer.py:32
msgid "Club"
msgstr ""

#: ../quodlibet/ext/events/equalizer.py:34
msgid "Large Hall"
msgstr ""

#: ../quodlibet/ext/events/equalizer.py:36
msgid "Party"
msgstr ""

#: ../quodlibet/ext/events/equalizer.py:40
msgid "Soft"
msgstr ""

#: ../quodlibet/ext/events/equalizer.py:42
msgid "Full Bass"
msgstr ""

#: ../quodlibet/ext/events/equalizer.py:48
msgid "Reggae"
msgstr ""

#: ../quodlibet/ext/events/equalizer.py:50
msgid "Headphones"
msgstr "Écouteurs"

#: ../quodlibet/ext/events/equalizer.py:53
msgid "Soft Rock"
msgstr ""

#: ../quodlibet/ext/events/equalizer.py:55
msgid "Full Treble"
msgstr ""

#: ../quodlibet/ext/events/equalizer.py:58
msgid "Dance"
msgstr ""

#: ../quodlibet/ext/events/equalizer.py:62
msgid "Techno"
msgstr ""

#: ../quodlibet/ext/events/equalizer.py:64
msgid "Ska"
msgstr ""

#: ../quodlibet/ext/events/equalizer.py:66
msgid "Laptop"
msgstr ""

#: ../quodlibet/ext/events/equalizer.py:97
msgid "Equalizer"
msgstr "Égaliseur"

#: ../quodlibet/ext/events/equalizer.py:98
msgid ""
"Controls the tone of your music with an equalizer.\n"
"Click or use keys to customise levels (right-click resets the band)."
msgstr ""

#: ../quodlibet/ext/events/equalizer.py:132
msgid "The current backend does not support equalization."
msgstr "Le gestionnaire de périphérique ne supporte pas d'équalisateur."

#: ../quodlibet/ext/events/equalizer.py:138
#, python-format
msgid "%.1f kHz"
msgstr "%.1f kHz"

#: ../quodlibet/ext/events/equalizer.py:139
#: ../quodlibet/ext/gstreamer/crossfeed.py:93
#: ../quodlibet/ext/gstreamer/karaoke.py:95
#, python-format
msgid "%d Hz"
msgstr "%d Hz"

#: ../quodlibet/ext/events/equalizer.py:173
#: ../quodlibet/ext/gstreamer/crossfeed.py:112
#, python-format
msgid "%.1f dB"
msgstr "%.1f dB"

#: ../quodlibet/ext/events/equalizer.py:192
#: ../quodlibet/ext/gstreamer/crossfeed.py:31
msgid "Custom"
msgstr "Personnalisé"

#: ../quodlibet/ext/events/equalizer.py:199
msgid "_Clear"
msgstr "_Nettoyer"

#. Translators: statuses relating to Instant Messenger apps
#: ../quodlibet/ext/events/gajim_status.py:27
msgid "online"
msgstr "en ligne"

#: ../quodlibet/ext/events/gajim_status.py:28
msgid "offline"
msgstr "non-connecté"

#: ../quodlibet/ext/events/gajim_status.py:29
msgid "chat"
msgstr ""

#: ../quodlibet/ext/events/gajim_status.py:30
msgid "away"
msgstr ""

#: ../quodlibet/ext/events/gajim_status.py:31
msgid "xa"
msgstr ""

#: ../quodlibet/ext/events/gajim_status.py:32
msgid "invisible"
msgstr "invisible"

#: ../quodlibet/ext/events/gajim_status.py:37
msgid "Gajim Status Message"
msgstr ""

#: ../quodlibet/ext/events/gajim_status.py:38
msgid ""
"Changes Gajim status message according to what you are currently listening "
"to."
msgstr ""

#: ../quodlibet/ext/events/gajim_status.py:114
#: ../quodlibet/ext/events/mqtt.py:45
#: ../quodlibet/ext/events/telepathy_status.py:69
msgid "paused"
msgstr "en pause"

#: ../quodlibet/ext/events/gajim_status.py:154
msgid ""
"List accounts, separated by spaces, for changing status message. If none are "
"specified, status message of all accounts will be changed."
msgstr ""

#: ../quodlibet/ext/events/gajim_status.py:160
msgid "Add '[paused]'"
msgstr ""

#: ../quodlibet/ext/events/gajim_status.py:163
msgid "If checked, '[paused]' will be added to status message on pause."
msgstr ""

#: ../quodlibet/ext/events/gajim_status.py:187
msgid "Statuses for which message will be changed"
msgstr ""

#: ../quodlibet/ext/events/headphonemon.py:156
msgid "Pause on Headphone Unplug"
msgstr "Suspendre la lecture quand le casque audio est débranché"

#: ../quodlibet/ext/events/headphonemon.py:157
msgid ""
"Pauses in case headphones get unplugged and unpauses in case they get "
"plugged in again."
msgstr ""
"Suspendre la lecture quand le casque audio est débranché et la reprendre dès "
"qu'il est rebranché."

#: ../quodlibet/ext/events/inhibit.py:41
msgid "Inhibit Screensaver"
msgstr "Désactiver l'économiseur d'écran"

#: ../quodlibet/ext/events/inhibit.py:42
msgid "Prevents the GNOME screensaver from activating while a song is playing."
msgstr "Désactive l'économiseur d'écran durant la lecture d'un titre."

#: ../quodlibet/ext/events/inhibit.py:51
msgid "Music is playing"
msgstr "La musique est en cours de lecture"

#: ../quodlibet/ext/events/iradiolog.py:16
msgid "Internet Radio Log"
msgstr "Logs radio Internet"

#: ../quodlibet/ext/events/iradiolog.py:17
msgid ""
"Records the last 10 songs played on radio stations, and lists them in the "
"seek context menu."
msgstr ""
"Enregister les 10 derniers titres joués sur les stations radio, et les "
"lister dans le menu contextuel."

#: ../quodlibet/ext/events/jep118.py:29
msgid "JEP-118"
msgstr ""

#: ../quodlibet/ext/events/jep118.py:30
msgid "Outputs a Jabber User Tunes file to ~/.quodlibet/jabber."
msgstr ""

#: ../quodlibet/ext/events/language.py:21
msgid "Change Language"
msgstr "Changer la langue"

#: ../quodlibet/ext/events/language.py:22
msgid "Change the user interface language."
msgstr "Afficher l'interface utilisateur dans une autre langue."

#: ../quodlibet/ext/events/language.py:43
msgid "System Default"
msgstr "Valeurs systèmes par défaut"

#: ../quodlibet/ext/events/language.py:70
msgid "A restart is required for any changes to take effect"
msgstr "Pour appliquer les changements, un redémarrage est nécessaire"

#: ../quodlibet/ext/events/lyricswindow.py:199
msgid "No active song"
msgstr "Aucun titre actif"

#: ../quodlibet/ext/events/lyricswindow.py:215
msgid "No lyrics found"
msgstr "Les paroles n'ont pas été trouvées."

#: ../quodlibet/ext/events/lyricswindow.py:227
msgid "Lyrics:"
msgstr "Paroles :"

#: ../quodlibet/ext/events/lyricswindow.py:284
msgid "_Zoom level:"
msgstr "Niveau de _Zoom :"

#: ../quodlibet/ext/events/lyricswindow.py:302
msgid "URL:"
msgstr "URL :"

#: ../quodlibet/ext/events/lyricswindow.py:307
msgid "Revert to default"
msgstr "Rétablir les valeurs par défaut"

#: ../quodlibet/ext/events/lyricswindow.py:322
msgid "Search via above URL if the lyrics couldn't be found in LyricsWikia."
msgstr ""
"Effectuer une recherche en utilisant l'URL ci-dessous si les paroles n'ont "
"pu être trouvées dans LyricsWika."

#: ../quodlibet/ext/events/lyricswindow.py:339
msgid "Alternate search"
msgstr "Recherche alternative"

#: ../quodlibet/ext/events/lyricswindow.py:347
msgid "Lyrics Window"
msgstr "Fenêtre des paroles"

#: ../quodlibet/ext/events/lyricswindow.py:348
msgid "Shows a window containing lyrics of the playing song."
msgstr "Afficher les paroles du titre en cours de lecture dans un fenêtre."

#: ../quodlibet/ext/events/mediaserver.py:38
msgid "UPnP AV Media Server"
msgstr "Serveur UPnP AV Media"

#: ../quodlibet/ext/events/mediaserver.py:39
msgid ""
"Exposes all albums to the Rygel UPnP Media Server through the MediaServer2 D-"
"Bus interface."
msgstr ""
"Rendre disponible les albums via le serveur de média UPnP Rygel, en "
"utilisant l'interface D-Bus MediaServer2."

#: ../quodlibet/ext/events/mpdserver/__init__.py:61
msgid "MPD Server"
msgstr "Serveur MPD"

#: ../quodlibet/ext/events/mpdserver/__init__.py:62
msgid ""
"Allows remote control of Quod Libet using an MPD Client. Streaming, playlist "
"and library management are not supported."
msgstr ""
"Permet de contrôler Quod Libet en utilisant un client MPD. Le streaming, les "
"files de lecture et la gestion de la bibliothèque ne sont pas supportés."

#: ../quodlibet/ext/events/mpdserver/__init__.py:76
msgid "_Port:"
msgstr "_Port :"

#: ../quodlibet/ext/events/mpdserver/__init__.py:119
msgid "Local _IP:"
msgstr "_IP locale :"

#: ../quodlibet/ext/events/mpdserver/__init__.py:125
msgid "P_assword:"
msgstr "Mot de p_asse :"

#: ../quodlibet/ext/events/mpdserver/__init__.py:161
msgid "Connection"
msgstr "Connection"

#: ../quodlibet/ext/events/mpdserver/__init__.py:163
msgid "Tested Clients"
msgstr "Clients testés"

#: ../quodlibet/ext/events/mpris/__init__.py:38
msgid "MPRIS D-Bus Support"
msgstr "Support D-Bus MPRIS"

#: ../quodlibet/ext/events/mpris/__init__.py:39
msgid ""
"Allows control of Quod Libet using the MPRIS 1.0/2.0 D-Bus Interface "
"Specification."
msgstr ""
"Autoriser le contrôle de Quod Libet selon les spécifications de l'interface "
"D-Bus MPRIS 1.0/2.0."

#: ../quodlibet/ext/events/mpris/__init__.py:45
#: ../quodlibet/ext/events/trayicon/prefs.py:30
msgid "Hide main window on close"
msgstr "Cacher la fenêtre principale lors de la sortie"

#: ../quodlibet/ext/events/mpris/__init__.py:48
#: ../quodlibet/ext/events/themeswitcher.py:84
#: ../quodlibet/ext/gstreamer/compressor.py:99
#: ../quodlibet/ext/gstreamer/crossfeed.py:136
#: ../quodlibet/ext/gstreamer/karaoke.py:99
#: ../quodlibet/ext/gstreamer/pitch.py:83 ../quodlibet/qltk/prefs.py:688
msgid "Preferences"
msgstr "Préférences"

#: ../quodlibet/ext/events/mqtt.py:50
#, python-format
msgid "Accepts QL Patterns e.g. %s"
msgstr ""

#: ../quodlibet/ext/events/mqtt.py:56
msgid "MQTT Publisher"
msgstr ""

#: ../quodlibet/ext/events/mqtt.py:57
msgid "Publishes status messages to an MQTT topic."
msgstr ""

#: ../quodlibet/ext/events/mqtt.py:122
msgid "Broker hostname"
msgstr "Nom d'hôte de l'intermédiaire"

#: ../quodlibet/ext/events/mqtt.py:122
msgid "broker hostname / IP"
msgstr "Nom d'hôte / IP de l'intermédiaire"

#: ../quodlibet/ext/events/mqtt.py:124
msgid "Broker port"
msgstr "Port de l'intermédiaire"

#: ../quodlibet/ext/events/mqtt.py:124
msgid "broker port"
msgstr "Port de l'intermédiaire"

#: ../quodlibet/ext/events/mqtt.py:126
msgid "Topic"
msgstr "Sujet"

#: ../quodlibet/ext/events/mqtt.py:128
msgid "Playing Pattern"
msgstr "Motif de lecture"

#: ../quodlibet/ext/events/mqtt.py:130
msgid "Status text when a song is started."
msgstr ""

#: ../quodlibet/ext/events/mqtt.py:132
#, fuzzy
msgid "Paused Pattern"
msgstr "motif"

#: ../quodlibet/ext/events/mqtt.py:134
msgid "Text when a song is paused."
msgstr "Texte affiché quand un titre est en pause"

#: ../quodlibet/ext/events/mqtt.py:136
msgid "No-song Text"
msgstr ""

#: ../quodlibet/ext/events/mqtt.py:138
msgid "Plain text for when there is no current song"
msgstr ""

#: ../quodlibet/ext/events/mqtt.py:149
#, fuzzy
msgid "MQTT Configuration"
msgstr "Journal"

#: ../quodlibet/ext/events/mqtt.py:153
msgid "Status Text"
msgstr "Texte indiquant le statut"

#: ../quodlibet/ext/events/mqtt.py:185
#, python-format
msgid "Connected to broker at %(host)s:%(port)d"
msgstr "Connecté à l'intermédiaire à l'adresse : %(host)s:%(port)d"

#: ../quodlibet/ext/events/mqtt.py:189
#, python-format
msgid "Couldn't connect to %(host)s:%(port)d (%(msg)s"
msgstr "Impossible de se connecter à %(host)s:%(port)d (%(msg)s"

#: ../quodlibet/ext/events/mqtt.py:192
msgid "Connection error"
msgstr "Erreur de connexion"

#: ../quodlibet/ext/events/notify.py:80
msgid "Notification text"
msgstr "Texte de la notification"

#: ../quodlibet/ext/events/notify.py:88
msgid "_Title:"
msgstr "_Titre :"

#: ../quodlibet/ext/events/notify.py:99 ../quodlibet/ext/events/notify.py:128
msgid "Revert to default pattern"
msgstr "Rétablir le motif par défaut"

#: ../quodlibet/ext/events/notify.py:118
msgid "_Body:"
msgstr "Corps :"

#: ../quodlibet/ext/events/notify.py:138
msgid "_Show notification"
msgstr "Afficher les notification_s"

#: ../quodlibet/ext/events/notify.py:156
msgid "Show notifications"
msgstr "Afficher les notifications"

#: ../quodlibet/ext/events/notify.py:162
msgid "Only on <i>_manual</i> song changes"
msgstr "Si le titre est modifié <i>_manuellement</i>"

#: ../quodlibet/ext/events/notify.py:170
msgid "Only on <i>_automatic</i> song changes"
msgstr "Si le titre est modifié <i>_automatiquement</i>"

#: ../quodlibet/ext/events/notify.py:178
msgid "On <i>a_ll</i> song changes"
msgstr ""

#: ../quodlibet/ext/events/notify.py:196
msgid "Only when the main window is not _focused"
msgstr "Ouvrir uniquement lorsque la fenêtre principale n'est pas activée"

#: ../quodlibet/ext/events/notify.py:204
msgid "Show \"_Next\" button"
msgstr "Afficher le bouton \"Suiva_nt\""

#: ../quodlibet/ext/events/notify.py:236
msgid "Connection Error"
msgstr "Erreur de connexion"

#: ../quodlibet/ext/events/notify.py:237 ../quodlibet/ext/events/notify.py:391
#: ../quodlibet/ext/events/notify.py:433
msgid "Couldn't connect to notification daemon."
msgstr "Impossible de se connecter au démon de notification."

#: ../quodlibet/ext/events/notify.py:251
msgid "Song Notifications"
msgstr "Notifications de titre"

#: ../quodlibet/ext/events/notify.py:252
msgid "Displays a notification when the song changes."
msgstr ""

#: ../quodlibet/ext/events/notify.py:415 ../quodlibet/qltk/unity.py:65
msgid "Next"
msgstr "Suivant"

#: ../quodlibet/ext/events/qlscrobbler.py:178
msgid ""
"Please visit the Plugins window to set QLScrobbler up. Until then, songs "
"will not be submitted."
msgstr ""

#: ../quodlibet/ext/events/qlscrobbler.py:254
#, python-format
msgid "Could not contact service '%s'."
msgstr "Impossible de se connecter au service '%s'"

#: ../quodlibet/ext/events/qlscrobbler.py:260
msgid "Authentication failed: invalid URL."
msgstr "Authentification impossible: URL invalide"

#: ../quodlibet/ext/events/qlscrobbler.py:277
#, python-format
msgid "Authentication failed: Invalid username '%s' or bad password."
msgstr ""
"Authentication failed: nom d'utilisateur invalide '%s' ou mauvais mot de "
"passe."

#: ../quodlibet/ext/events/qlscrobbler.py:282
msgid "Client is banned. Contact the author."
msgstr "Le client a été banni. Veuillez contacter l'auteur."

#: ../quodlibet/ext/events/qlscrobbler.py:286
msgid "Wrong system time. Submissions may fail until it is corrected."
msgstr ""

#: ../quodlibet/ext/events/qlscrobbler.py:351
msgid "AudioScrobbler Submission"
msgstr "Soumission à AudioScrobbler"

#: ../quodlibet/ext/events/qlscrobbler.py:352
msgid ""
"Audioscrobbler client for Last.fm, Libre.fm and other Audioscrobbler "
"services."
msgstr ""
"Client Audioscrobbler pour Last.fm, Libre.fm et autres services "
"Audioscrobbler."

#: ../quodlibet/ext/events/qlscrobbler.py:450
msgid "Authentication successful."
msgstr "Authentification validée."

#: ../quodlibet/ext/events/qlscrobbler.py:462
msgid "_Service:"
msgstr "_Service :"

#: ../quodlibet/ext/events/qlscrobbler.py:462
msgid "_URL:"
msgstr "_URL :"

#: ../quodlibet/ext/events/qlscrobbler.py:462
msgid "User_name:"
msgstr "_Nom d'utilisateur :"

#: ../quodlibet/ext/events/qlscrobbler.py:463
msgid "_Password:"
msgstr "Mot de _passe :"

#. Translators: Other service
#: ../quodlibet/ext/events/qlscrobbler.py:479
msgid "Other…"
msgstr "Autre ..."

#. verify data
#: ../quodlibet/ext/events/qlscrobbler.py:517
msgid "_Verify account data"
msgstr "_Vérification des données du compte"

#: ../quodlibet/ext/events/qlscrobbler.py:522
#: ../quodlibet/ext/songsmenu/lastfmsync.py:304
msgid "Account"
msgstr "Compte"

#: ../quodlibet/ext/events/qlscrobbler.py:530
msgid "_Artist pattern:"
msgstr "Motif de l'_artiste :"

#: ../quodlibet/ext/events/qlscrobbler.py:530
msgid "_Title pattern:"
msgstr "Motif du _titre"

#: ../quodlibet/ext/events/qlscrobbler.py:531
msgid "Exclude _filter:"
msgstr "_Filtre d'exclusion :"

#: ../quodlibet/ext/events/qlscrobbler.py:549
msgid ""
"The pattern used to format the artist name for submission. Leave blank for "
"default."
msgstr ""
"Le motif utilisé pour formater un artiste avant soumission. Laisser vide "
"pour la valeur par défaut."

#: ../quodlibet/ext/events/qlscrobbler.py:559
msgid ""
"The pattern used to format the title for submission. Leave blank for default."
msgstr ""
"Le motif utilisé pour formater un titre avant soumission. Laisser vide pour "
"la valeur par défaut."

#: ../quodlibet/ext/events/qlscrobbler.py:568
msgid "Songs matching this filter will not be submitted."
msgstr "Les titres correspondant à cette recherche ne seront pas soumis."

#: ../quodlibet/ext/events/qlscrobbler.py:576
msgid "_Offline mode (don't submit anything)"
msgstr "M_ode non-connecté (ne rien soumettre)"

#: ../quodlibet/ext/events/qlscrobbler.py:580
msgid "Submission"
msgstr "Soumission"

#: ../quodlibet/ext/events/radioadmute.py:20
msgid "Mute Radio Ads"
msgstr ""

#: ../quodlibet/ext/events/radioadmute.py:21
msgid ""
"Mutes output while radio advertisements are playing.\n"
"Stations: di.fm."
msgstr ""

#: ../quodlibet/ext/events/randomalbum.py:27
msgid "Random Album Playback"
msgstr "Lecture aléatoire de l'album"

#: ../quodlibet/ext/events/randomalbum.py:28
msgid ""
"Starts a random album when your playlist reaches its end. It requires that "
"your active browser supports filtering by album."
msgstr ""
"Lance la lecture d'un album au hasard lorsque votre liste de lecture se "
"termine. Nécessite que le navigateur en cours d'utilisation supporte le "
"filtrage par album."

#: ../quodlibet/ext/events/randomalbum.py:38
msgid "Rated higher"
msgstr "Le mieux évalué"

#: ../quodlibet/ext/events/randomalbum.py:39
msgid "Played more often"
msgstr "Le plus joué"

#: ../quodlibet/ext/events/randomalbum.py:40
msgid "Skipped more often"
msgstr "Le plus sauté"

#: ../quodlibet/ext/events/randomalbum.py:41
msgid "Played more recently"
msgstr "Joué récemment"

#: ../quodlibet/ext/events/randomalbum.py:42
msgid "Started more recently"
msgstr "Lancé récemment"

#: ../quodlibet/ext/events/randomalbum.py:43
msgid "Added more recently"
msgstr "Ajouté récemment"

#: ../quodlibet/ext/events/randomalbum.py:44
msgid "Longer albums"
msgstr "Albums les plus longs"

#: ../quodlibet/ext/events/randomalbum.py:83
msgid "seconds before starting next album"
msgstr "secondes avant de lancer l'album suivant"

#: ../quodlibet/ext/events/randomalbum.py:87
msgid "Weights"
msgstr "Poids"

#: ../quodlibet/ext/events/randomalbum.py:89
msgid "Play some albums more than others"
msgstr "Lire des albums plus souvent que d'autres"

#: ../quodlibet/ext/events/randomalbum.py:103
msgid "avoid"
msgstr "éviter"

#: ../quodlibet/ext/events/randomalbum.py:114
msgid "prefer"
msgstr "préférer"

#: ../quodlibet/ext/events/randomalbum.py:201
msgid "Random Album"
msgstr "Album aléatoire"

#: ../quodlibet/ext/events/randomalbum.py:202
#, python-format
msgid "Waiting to start %s"
msgstr "En attente de lancement de %s"

#: ../quodlibet/ext/events/rbimport.py:114
msgid "Import Failed"
msgstr "L'importation a échoué"

#: ../quodlibet/ext/events/rbimport.py:119
#, python-format
msgid "Successfully imported ratings and statistics for %d songs"
msgstr "Évaluations et statistiques de %d titres importés avec succès."

#: ../quodlibet/ext/events/rbimport.py:127
msgid "Rhythmbox Import"
msgstr "Importation Rhythmbox"

#: ../quodlibet/ext/events/rbimport.py:128
msgid "Imports ratings and song statistics from Rhythmbox."
msgstr ""
"Importe les évaluations et les statistiques des titres à partir de Rhythmbox."

#: ../quodlibet/ext/events/rbimport.py:132
msgid "Start Import"
msgstr "Démarrer l'_importation"

#: ../quodlibet/ext/events/screensaver.py:25
msgid "Screensaver Pause"
msgstr ""

#: ../quodlibet/ext/events/screensaver.py:26
msgid "Pauses playback while the GNOME screensaver is active."
msgstr "Suspendre la lecture quand l'économiseur d'écran Gnome s'affiche."

#: ../quodlibet/ext/events/searchprovider.py:73
msgid "No GNOME Shell search provider for Quod Libet installed."
msgstr ""
"Aucun fournisseur Gnome de recherche en ligne de commande n'est installé "
"dans Quod Libet."

#: ../quodlibet/ext/events/searchprovider.py:79
msgid "GNOME Search Provider"
msgstr "Fournisseur de recherche Gnome"

#: ../quodlibet/ext/events/searchprovider.py:80
msgid "Allows GNOME Shell to search the library."
msgstr "Autoriser GNOME Shell à effectuer des recherches dans la bibliothèque."

#: ../quodlibet/ext/events/seekbar.py:122
msgid "Alternative Seek Bar"
msgstr "Barre de progression alternative"

#: ../quodlibet/ext/events/seekbar.py:123
msgid ""
"Alternative seek bar which is always visible and spans the whole window "
"width."
msgstr ""
"Barre de progression alternative, visible sur toute la largeur de la fenêtre."

#: ../quodlibet/ext/events/squeezebox_sync.py:28
msgid "Squeezebox Sync"
msgstr "Synchronisation Squeezebox"

#: ../quodlibet/ext/events/squeezebox_sync.py:29
msgid ""
"Makes Logitech Squeezebox mirror Quod Libet output, provided both read from "
"an identical library."
msgstr ""

#: ../quodlibet/ext/events/squeezebox_sync.py:57
#: ../quodlibet/ext/playlist/export_to_squeezebox.py:90
msgid "Error finding Squeezebox server"
msgstr ""

#: ../quodlibet/ext/events/squeezebox_sync.py:58
#: ../quodlibet/ext/playlist/export_to_squeezebox.py:91
#, python-format
msgid "Error finding %s. Please check settings"
msgstr ""

#: ../quodlibet/ext/events/synchronizedlyrics.py:34
msgid "Synchronized Lyrics"
msgstr "Paroles synchronisées"

#: ../quodlibet/ext/events/synchronizedlyrics.py:35
msgid "Shows synchronized lyrics from .lrc file with same name as the track."
msgstr ""
"Afficher les paroles de manière synchronisée avec l'audio, en utilisant un "
"fichier .lrc de même nom que la piste."

#: ../quodlibet/ext/events/synchronizedlyrics.py:66
msgid "Text:"
msgstr "Texte:"

#: ../quodlibet/ext/events/synchronizedlyrics.py:76
msgid "Background:"
msgstr "Fond :"

#: ../quodlibet/ext/events/synchronizedlyrics.py:87
msgid "Font"
msgstr "Police"

#: ../quodlibet/ext/events/synchronizedlyrics.py:90
msgid "Size (px):"
msgstr "Taille (en pixel)"

#: ../quodlibet/ext/events/telepathy_status.py:62
msgid "Telepathy Status Messages"
msgstr ""

#: ../quodlibet/ext/events/telepathy_status.py:63
msgid ""
"Updates all Telepathy-based IM accounts (as configured in Empathy etc) with "
"a status message based on current song."
msgstr ""

#: ../quodlibet/ext/events/telepathy_status.py:122
msgid "Playing:"
msgstr "En cours de lecture :"

#: ../quodlibet/ext/events/telepathy_status.py:123
#, python-format
msgid "Status text when a song is started. Accepts QL Patterns e.g. %s"
msgstr ""

#: ../quodlibet/ext/events/telepathy_status.py:139
msgid "Paused:"
msgstr "En pause :"

#: ../quodlibet/ext/events/telepathy_status.py:140
#, python-format
msgid "Status text when a song is paused. Accepts QL Patterns e.g. %s"
msgstr ""

#: ../quodlibet/ext/events/telepathy_status.py:156
msgid "Plain text for status when there is no current song"
msgstr ""

#: ../quodlibet/ext/events/telepathy_status.py:157
msgid "No song:"
msgstr "Aucun titre :"

#. Frame
#: ../quodlibet/ext/events/telepathy_status.py:164
#, fuzzy
msgid "Status Patterns"
msgstr "motif"

#: ../quodlibet/ext/events/themeswitcher.py:25
msgid "Theme Switcher"
msgstr "Changer de thème"

#: ../quodlibet/ext/events/themeswitcher.py:26
msgid "Changes the active GTK+ theme."
msgstr "Permet de changer de thème GTK+."

#: ../quodlibet/ext/events/themeswitcher.py:49
msgid "_Theme:"
msgstr "_Thème"

#: ../quodlibet/ext/events/themeswitcher.py:54
msgid "Default Theme"
msgstr "Theme natif"

#: ../quodlibet/ext/events/themeswitcher.py:66
msgid "Prefer dark theme version"
msgstr "Préférer la version sombre du thème"

#: ../quodlibet/ext/events/toggle_menu.py:18
msgid "Toggle Menu Bar"
msgstr ""

#: ../quodlibet/ext/events/toggle_menu.py:19
msgid "Toggle the menu bar by pressing the Alt key."
msgstr ""

#: ../quodlibet/ext/events/trayicon/appindicator.py:77
#: ../quodlibet/ext/events/trayicon/prefs.py:98
#: ../quodlibet/ext/events/trayicon/systemtray.py:177
#: ../quodlibet/qltk/info.py:47
msgid "Not playing"
msgstr "Pas de lecture en cours"

#: ../quodlibet/ext/events/trayicon/__init__.py:53
msgid "Tray Icon"
msgstr ""

#: ../quodlibet/ext/events/trayicon/__init__.py:54
#, fuzzy
msgid "Controls Quod Libet from the system tray."
msgstr "Controler Quod Libet depuis la barre de notification."

#: ../quodlibet/ext/events/trayicon/menu.py:41
#, python-format
msgid "_Show %(application-name)s"
msgstr "Afficher %(application-name)s"

#: ../quodlibet/ext/events/trayicon/menu.py:60
#: ../quodlibet/qltk/quodlibetwindow.py:183
#: ../quodlibet/qltk/quodlibetwindow.py:1046
#: ../quodlibet/qltk/quodlibetwindow.py:1238
msgid "_Play"
msgstr "_Lecture"

#: ../quodlibet/ext/events/trayicon/menu.py:63
#: ../quodlibet/qltk/quodlibetwindow.py:185
#: ../quodlibet/qltk/quodlibetwindow.py:1240 ../quodlibet/qltk/wlw.py:51
msgid "P_ause"
msgstr "P_ause"

#: ../quodlibet/ext/events/trayicon/menu.py:68
#: ../quodlibet/qltk/quodlibetwindow.py:190
#: ../quodlibet/qltk/quodlibetwindow.py:1041
msgid "Pre_vious"
msgstr "Précédent"

#: ../quodlibet/ext/events/trayicon/menu.py:71
#: ../quodlibet/qltk/quodlibetwindow.py:194
#: ../quodlibet/qltk/quodlibetwindow.py:1051
msgid "_Next"
msgstr "Suivant"

#: ../quodlibet/ext/events/trayicon/menu.py:76
msgid "_Shuffle"
msgstr "Lire aléatoirement"

#: ../quodlibet/ext/events/trayicon/menu.py:81
msgid "_Repeat"
msgstr "_Répéter"

#: ../quodlibet/ext/events/trayicon/menu.py:86
msgid "Stop _After This Song"
msgstr "_Arrêter après ce titre"

#: ../quodlibet/ext/events/trayicon/menu.py:92
#: ../quodlibet/qltk/quodlibetwindow.py:1012
msgid "Open _Browser"
msgstr "Ouvrir le _Navigateur"

#: ../quodlibet/ext/events/trayicon/menu.py:103
#: ../quodlibet/qltk/quodlibetwindow.py:1031 ../quodlibet/qltk/songsmenu.py:411
msgid "Edit _Tags"
msgstr "Éditer les étique_ttes"

#: ../quodlibet/ext/events/trayicon/menu.py:112
#: ../quodlibet/qltk/quodlibetwindow.py:975 ../quodlibet/qltk/songsmenu.py:424
msgid "_Information"
msgstr "_Informations"

#: ../quodlibet/ext/events/trayicon/menu.py:114
#: ../quodlibet/qltk/songsmenu.py:340
msgid "Play_lists"
msgstr "_Listes de lecture"

#: ../quodlibet/ext/events/trayicon/menu.py:132
#: ../quodlibet/qltk/quodlibetwindow.py:1026
msgid "_Quit"
msgstr "_Quitter"

#: ../quodlibet/ext/events/trayicon/prefs.py:32 ../quodlibet/qltk/prefs.py:69
msgid "Behavior"
msgstr "Fonctionnement"

#: ../quodlibet/ext/events/trayicon/prefs.py:42
msgid "Scroll wheel adjusts volume"
msgstr "La molette de la souris ajuste le volume"

#: ../quodlibet/ext/events/trayicon/prefs.py:48
msgid "Scroll wheel changes song"
msgstr "La molete de la souris permet de passer d'un titre à un autre"

#: ../quodlibet/ext/events/trayicon/prefs.py:54
msgid "Scroll _Wheel"
msgstr "Molette de la souris"

#: ../quodlibet/ext/events/trayicon/prefs.py:84
msgid "Tooltip Display"
msgstr "Suggestions Affichage"

#: ../quodlibet/ext/events/viewlyrics.py:23
msgid "View Lyrics"
msgstr "Voir les paroles"

#: ../quodlibet/ext/events/viewlyrics.py:24
msgid "Automatically displays lyrics beneath the song list in the main window."
msgstr ""
"Affiche automatiquement les paroles sous la liste des titres dans la fenêtre "
"principale."

#: ../quodlibet/ext/events/viewlyrics.py:29
msgid "_Lyrics"
msgstr "Paro_les"

#: ../quodlibet/ext/events/visualisations.py:36
msgid "Launch Visualisations"
msgstr ""

#: ../quodlibet/ext/events/visualisations.py:38
msgid "Launch external visualisations."
msgstr ""

#: ../quodlibet/ext/events/visualisations.py:55
#, python-format
msgid "Couldn't run visualisations using '%s'"
msgstr ""

#: ../quodlibet/ext/events/visualisations.py:57
#: ../quodlibet/ext/songsmenu/fingerprint/search.py:44
msgid "Error"
msgstr "Erreur"

#: ../quodlibet/ext/events/visualisations.py:76
msgid "Visualiser executable:"
msgstr ""

#: ../quodlibet/ext/events/visualisations.py:91
msgid "Reload"
msgstr "Recharger"

#: ../quodlibet/ext/events/waveformseekbar.py:406
msgid "Waveform Seek Bar"
msgstr ""

#: ../quodlibet/ext/events/waveformseekbar.py:410
msgid "A seekbar in the shape of the waveform of the current song."
msgstr ""

#: ../quodlibet/ext/events/waveformseekbar.py:443
msgid "Override foreground color:"
msgstr ""

#: ../quodlibet/ext/events/write_cover.py:32
msgid "Picture Saver"
msgstr "Économiseur d'écran"

#: ../quodlibet/ext/events/write_cover.py:33
msgid "Saves the cover image of the current song to a file."
msgstr "Enregistrer la pochette du titre courant dans un fichier."

#: ../quodlibet/ext/events/write_cover.py:66
msgid "File:"
msgstr "Fichier :"

#: ../quodlibet/ext/gstreamer/compressor.py:20
msgid "_Threshold:"
msgstr "Seuil :"

#: ../quodlibet/ext/gstreamer/compressor.py:21
msgid "Threshold until the filter is activated"
msgstr "Niveau en deçà duquel le filtre est activé"

#: ../quodlibet/ext/gstreamer/compressor.py:22
msgid "R_atio:"
msgstr "Ratio :"

#: ../quodlibet/ext/gstreamer/compressor.py:22
msgid "Compression ratio"
msgstr "Ratio de compression"

#: ../quodlibet/ext/gstreamer/compressor.py:74
#: ../quodlibet/ext/gstreamer/karaoke.py:91
#, python-format
msgid "%d %%"
msgstr ""

#: ../quodlibet/ext/gstreamer/compressor.py:105
msgid "Audio Compressor"
msgstr "Compresseur audio"

#: ../quodlibet/ext/gstreamer/compressor.py:106
msgid ""
"Changes the amplitude of all samples above a specific threshold with a "
"specific ratio."
msgstr ""

#: ../quodlibet/ext/gstreamer/crossfeed.py:19
msgid "_Preset:"
msgstr "Présélection :"

#: ../quodlibet/ext/gstreamer/crossfeed.py:19
msgid "Filter preset"
msgstr "Préréglage du filtre"

#: ../quodlibet/ext/gstreamer/crossfeed.py:20
msgid "_Frequency cut:"
msgstr "Coupe de _Fréquence :"

#: ../quodlibet/ext/gstreamer/crossfeed.py:20
msgid "Low-pass filter cut frequency"
msgstr "Coupe des fréquences en utilisant un filtre passe bas"

#: ../quodlibet/ext/gstreamer/crossfeed.py:21
msgid "Feed _level:"
msgstr "Niveau d'entrée :"

#: ../quodlibet/ext/gstreamer/crossfeed.py:21
msgid "Feed level"
msgstr "Niveau d'entrée"

#: ../quodlibet/ext/gstreamer/crossfeed.py:25
msgid "Default"
msgstr "Par défaut"

#: ../quodlibet/ext/gstreamer/crossfeed.py:26
msgid "Closest to virtual speaker placement (30°, 3 meter)"
msgstr ""

#: ../quodlibet/ext/gstreamer/crossfeed.py:27
msgid "Chu Moy"
msgstr ""

#: ../quodlibet/ext/gstreamer/crossfeed.py:28
msgid "Close to Chu Moy's crossfeeder (popular)"
msgstr ""

#: ../quodlibet/ext/gstreamer/crossfeed.py:29
msgid "Jan Meier"
msgstr ""

#: ../quodlibet/ext/gstreamer/crossfeed.py:30
msgid "Close to Jan Meier's CORDA amplifiers (little change)"
msgstr ""

#: ../quodlibet/ext/gstreamer/crossfeed.py:31
msgid "Custom settings"
msgstr "Configuration personnalisée"

#: ../quodlibet/ext/gstreamer/crossfeed.py:152
msgid "Crossfeed"
msgstr "Crossfeed"

#: ../quodlibet/ext/gstreamer/crossfeed.py:153
msgid ""
"Mixes the left and right channel in a way that simulates a speaker setup "
"while using headphones, or to adjust for early Stereo recordings."
msgstr ""
"Mixe les deux canaux à la manière du réglage d'un casque audio, ou pour "
"ajuster le son des anciens enregistrements audio."

#: ../quodlibet/ext/gstreamer/karaoke.py:20
msgid "Filter _band:"
msgstr "Filtrer sur le groupe"

#: ../quodlibet/ext/gstreamer/karaoke.py:21
msgid "The Frequency band of the filter"
msgstr "La largeur de bande du filtre"

#: ../quodlibet/ext/gstreamer/karaoke.py:22
msgid "Filter _width:"
msgstr "Filtrer sur la taille"

#: ../quodlibet/ext/gstreamer/karaoke.py:23
msgid "The Frequency width of the filter"
msgstr "La largeur de fréquence du filtre"

#: ../quodlibet/ext/gstreamer/karaoke.py:24
msgid "_Level:"
msgstr "Niveau :"

#: ../quodlibet/ext/gstreamer/karaoke.py:24
msgid "Level of the effect"
msgstr "Niveau de l'effet"

#: ../quodlibet/ext/gstreamer/karaoke.py:105
msgid "Karaoke"
msgstr ""

#: ../quodlibet/ext/gstreamer/karaoke.py:106
msgid "Removes main vocals from audio."
msgstr "Supprimer les paroles dans l'audio"

#: ../quodlibet/ext/gstreamer/mono.py:16
msgid "Mono Downmix"
msgstr "Mixage Mono"

#: ../quodlibet/ext/gstreamer/mono.py:17
msgid "Downmixes audio channels to mono."
msgstr "Mixer les canaux audio vers un seul canal mono"

#: ../quodlibet/ext/gstreamer/pitch.py:20
msgid "R_ate:"
msgstr "T_aux :"

#: ../quodlibet/ext/gstreamer/pitch.py:21
msgid "_Tempo:"
msgstr "Tempo :"

#: ../quodlibet/ext/gstreamer/pitch.py:22
msgid "_Pitch:"
msgstr "_Tonalité :"

#: ../quodlibet/ext/gstreamer/pitch.py:89
msgid "Audio Pitch / Speed"
msgstr "Tonalité / Vitesse Audio"

#: ../quodlibet/ext/gstreamer/pitch.py:90
#, fuzzy
msgid "Controls the pitch of an audio stream."
msgstr "Saisissez l'adresse d'un flux audio."

#: ../quodlibet/ext/playlist/export_to_folder.py:29
#: ../quodlibet/ext/playlist/export_to_folder.py:97
#: ../quodlibet/ext/playlist/export_to_folder.py:138
#, fuzzy
msgid "Export Playlist to Folder"
msgstr "Exporter la liste de lecture vers Squeezebox"

#: ../quodlibet/ext/playlist/export_to_folder.py:38
#, fuzzy
msgid "_Export"
msgstr "_Importer"

#: ../quodlibet/ext/playlist/export_to_folder.py:43
#, fuzzy
msgid "Destination folder:"
msgstr "Aucune radio trouvée."

#: ../quodlibet/ext/playlist/export_to_folder.py:58
#, fuzzy
msgid "Filename pattern:"
msgstr "Motif du nom de _fichier :"

#: ../quodlibet/ext/playlist/export_to_folder.py:99
msgid "Exports a playlist by copying files to a folder."
msgstr ""

#: ../quodlibet/ext/playlist/export_to_folder.py:156
#, fuzzy
msgid "Default filename pattern:"
msgstr "Motif du nom de _fichier :"

#: ../quodlibet/ext/playlist/export_to_squeezebox.py:23
msgid "Export to Squeezebox"
msgstr "Exporter vers Squeezebox"

#: ../quodlibet/ext/playlist/export_to_squeezebox.py:25
#, fuzzy
msgid ""
"Dynamically exports a playlist to Logitech Squeezebox playlist, provided "
"both share a directory structure. Shares configuration with <a href="
"\"quodlibet:///prefs/plugins/Squeezebox Output\">Squeezebox Sync plugin</a>."
msgstr ""
"Exporter une liste de lecture en temps réel vers l'appareil Squeezebox, à "
"condition que QuodLibet et Squeezebox partagent la même structure de "
"fichier. Permet de partager une configuration avec le greffon de partage "
"Squeezebox Sync."

#: ../quodlibet/ext/playlist/export_to_squeezebox.py:79
msgid "Export playlist to Squeezebox"
msgstr "Exporter la liste de lecture vers Squeezebox"

#: ../quodlibet/ext/playlist/export_to_squeezebox.py:80
msgid "Playlist name (will overwrite existing)"
msgstr "Le nom de la liste de lecture (écrase le nom précédent)"

#: ../quodlibet/ext/playlist/export_to_squeezebox.py:97
msgid "Export to Squeezebox playlist"
msgstr "EXporter vers liste de lecture Sqeezebox"

#: ../quodlibet/ext/playlist/remove_duplicates.py:20
msgid "Remove Playlist Duplicates"
msgstr "Supprimer les doublons dans la liste de lecture"

#: ../quodlibet/ext/playlist/remove_duplicates.py:21
msgid "Removes duplicate entries in a playlist."
msgstr "Supprime les doublons dans une liste de lecture."

#: ../quodlibet/ext/playlist/remove_duplicates.py:49
#, python-format
msgid "Are you sure you want to remove %d duplicate song?"
msgid_plural "Are you sure you want to remove %d duplicate songs?"
msgstr[0] "Confirmer la suppression du titre %d en doublon ?"
msgstr[1] "Confirmer la suppression des %d titres en doublon ?"

#: ../quodlibet/ext/playlist/remove_duplicates.py:52
#, python-format
msgid "The duplicate songs will be removed from the playlist '%s'."
msgstr ""

#: ../quodlibet/ext/playlist/shuffle.py:15
msgid "Shuffle Playlist"
msgstr "Lecture aléatoire"

#: ../quodlibet/ext/playlist/shuffle.py:16
msgid "Randomly shuffles a playlist."
msgstr "Joue aléatoirement les titres d'une liste de lecture"

#: ../quodlibet/ext/playorder/follow.py:18
msgid "Follow Cursor"
msgstr "Suivre le curseur"

#: ../quodlibet/ext/playorder/follow.py:20
msgid ""
"Playback follows your selection, or the next song in the list once exhausted."
msgstr ""

#: ../quodlibet/ext/playorder/playcounteq.py:22
#, fuzzy
msgid "Playcount Equalizer"
msgstr "Égaliseur"

#: ../quodlibet/ext/playorder/playcounteq.py:23
msgid "Shuffle, preferring songs with fewer total plays."
msgstr "Lire aléatoirement, en préférant les titres les moins joués."

#: ../quodlibet/ext/playorder/playcounteq.py:25
msgid "Prefer less played"
msgstr "Préférer les moins lus"

#: ../quodlibet/ext/playorder/queue.py:19
msgid "Queue Only"
msgstr "Uniquement en file d'attente"

#: ../quodlibet/ext/playorder/queue.py:21
msgid ""
"Limits playing of songs to the queue. Select this play order in the main "
"window, then double-clicking any song will enqueue it instead of playing."
msgstr ""

#: ../quodlibet/ext/playorder/reverse.py:14
msgid "Reverse"
msgstr "Inverser"

#: ../quodlibet/ext/playorder/reverse.py:16
msgid "Reverses the play order of songs."
msgstr "Inverser l'ordre dans lequel les titres sont joués."

#: ../quodlibet/ext/playorder/skip_songs.py:25
#, fuzzy
msgid "Skip Songs"
msgstr "Comptage du nombre de fois où un titre est sauté"

#: ../quodlibet/ext/playorder/skip_songs.py:27
msgid ""
"Playback skips over songs with a rating equal or below a given threshold."
msgstr ""

#: ../quodlibet/ext/playorder/track_repeat.py:30
msgid "Repeat Each Track"
msgstr "Répéter chaque piste"

#: ../quodlibet/ext/playorder/track_repeat.py:32
msgid "Shuffle songs, but repeat every track a set number of times."
msgstr ""
"Lire aléatoirement, mais en répétant chaque piste un certain nombre de fois."

#: ../quodlibet/ext/playorder/track_repeat.py:51
msgid "Number of times to play each song:"
msgstr "Nombre de répétitions pour chaque titre :"

#: ../quodlibet/ext/query/conditional.py:15
msgid "Conditional Query"
msgstr "Requêtes conditionnelle"

#: ../quodlibet/ext/query/conditional.py:16
msgid ""
"Chooses the query to match based on a condition query. Syntax is '@(if: "
"condition, then, else)'."
msgstr ""

#: ../quodlibet/ext/query/pythonexpression.py:14
msgid "Python Query"
msgstr "Requête Python"

#: ../quodlibet/ext/query/pythonexpression.py:15
msgid ""
"Use Python expressions in queries. Syntax is '@(python: expression)'. The "
"variable 's' is the song being matched."
msgstr ""
"Utiliser dans les requêtes des expression Python. La syntaxe est '@(python: "
"expression)'. La variables 's' contient le titre analysé."

#: ../quodlibet/ext/query/savedsearch.py:19
msgid "Include Saved Search"
msgstr "Inclure les recherches sauvegardées"

#: ../quodlibet/ext/query/savedsearch.py:20
msgid ""
"Include the results of a saved search as part of another query. Syntax is "
"'@(saved: search name)'."
msgstr ""

#: ../quodlibet/ext/_shared/squeezebox/base.py:77
#, python-format
msgid "Squeezebox OK. Using the only player (%s)."
msgstr "Queezebox OK. Utilisation de (%s)."

#: ../quodlibet/ext/_shared/squeezebox/base.py:86
#, python-format
msgid "Couldn't connect to %s"
msgstr "Impossible de se connecter à %s"

#: ../quodlibet/ext/_shared/squeezebox/base.py:110
msgid "Hostname:"
msgstr "Nom d'hôte"

#: ../quodlibet/ext/_shared/squeezebox/base.py:116
msgid "Port:"
msgstr "Port :"

#: ../quodlibet/ext/_shared/squeezebox/base.py:121
msgid "Username:"
msgstr "Nom d'utilisateur :"

#: ../quodlibet/ext/_shared/squeezebox/base.py:126
msgid "Password:"
msgstr "Mot de passe :"

#: ../quodlibet/ext/_shared/squeezebox/base.py:130
msgid "Library directory the server connects to."
msgstr "Répertoire la bibliothèque auquel le serveur se connecte."

#: ../quodlibet/ext/_shared/squeezebox/base.py:132
msgid "Library path:"
msgstr "Chemin de la librairie :"

#. Add verify button
#: ../quodlibet/ext/_shared/squeezebox/base.py:141
msgid "_Verify settings"
msgstr "_Vérifier la configuration"

#. Server settings Frame
#: ../quodlibet/ext/_shared/squeezebox/base.py:147
msgid "Squeezebox Server"
msgstr "Serveur Squeezebox"

#: ../quodlibet/ext/_shared/squeezebox/base.py:150
msgid "Debug"
msgstr "Débug"

#: ../quodlibet/ext/_shared/squeezebox/server.py:26
#, python-brace-format
msgid "Squeezebox server at {hostname}:{port}"
msgstr "Serveur Sqeezebox à l'adresse {hostname}:{port}"

#: ../quodlibet/ext/_shared/squeezebox/server.py:28
msgid "unidentified Squeezebox server"
msgstr "Serveur Squeezebox inconnu"

#: ../quodlibet/ext/_shared/squeezebox/server.py:37
#, python-format
msgid "unidentified Squeezebox player: %r"
msgstr "lecteur Squeezebox non-identifié : %r"

#: ../quodlibet/ext/_shared/squeezebox/util.py:15
msgid "Choose Squeezebox player"
msgstr "Sélectionner un lecteur Squeezebox"

#: ../quodlibet/ext/_shared/squeezebox/util.py:20
#: ../quodlibet/ext/songsmenu/importexport.py:34
#: ../quodlibet/qltk/getstring.py:21
msgid "_OK"
msgstr "_OK"

#: ../quodlibet/ext/_shared/squeezebox/util.py:26
msgid ""
"Found Squeezebox server.\n"
"Please choose the player"
msgstr ""
"Serveur Squeezebox trouvé.\n"
"Veuillez sélectionner le lecteur"

#: ../quodlibet/ext/songsmenu/albumart.py:329
msgid "Fit image to _window"
msgstr "Ajuster l'image à la fenêtre"

#. Both labels
#: ../quodlibet/ext/songsmenu/albumart.py:338
msgid "_Program:"
msgstr "_Programme :"

#: ../quodlibet/ext/songsmenu/albumart.py:343
msgid "_Edit image after saving"
msgstr "_Éditer l'image après enregistrement"

#: ../quodlibet/ext/songsmenu/albumart.py:345
msgid "File_name:"
msgstr "_Nom de fichier"

#: ../quodlibet/ext/songsmenu/albumart.py:457
msgid "Saving failed"
msgstr "Échec de l'enregistrement"

#: ../quodlibet/ext/songsmenu/albumart.py:458
#, python-format
msgid "Unable to save \"%s\"."
msgstr "Impossible d'enregistrer  \"%s\"."

#: ../quodlibet/ext/songsmenu/albumart.py:556
#, python-format
msgid "[albumart] HTTP Error: %s"
msgstr "[albumart] Erreur HTTP : %s"

#: ../quodlibet/ext/songsmenu/albumart.py:613
msgid "Album Art Downloader"
msgstr "Téléchargement de pochettes"

#: ../quodlibet/ext/songsmenu/albumart.py:666
#, python-format
msgid "from %(source)s"
msgstr "depuis %(source)s"

#: ../quodlibet/ext/songsmenu/albumart.py:669
#, python-format
msgid "Resolution: %s"
msgstr "Solution : %s"

#: ../quodlibet/ext/songsmenu/albumart.py:672
#, python-format
msgid "Size: %s"
msgstr "Taille : %s"

#: ../quodlibet/ext/songsmenu/albumart.py:690
msgid "_Search"
msgstr "_Rechercher"

#: ../quodlibet/ext/songsmenu/albumart.py:741
#: ../quodlibet/ext/songsmenu/brainz/widgets.py:451
msgid "Searching…"
msgstr "Recherche en cours ..."

#: ../quodlibet/ext/songsmenu/albumart.py:804
#: ../quodlibet/ext/songsmenu/fingerprint/search.py:42
msgid "Done"
msgstr "Fait."

#: ../quodlibet/ext/songsmenu/albumart.py:922
msgid "Download Album Art"
msgstr "Télécharger des illustrations"

#: ../quodlibet/ext/songsmenu/albumart.py:923
msgid "Downloads album covers from various websites."
msgstr "Téléchargement de pochettes d'album depuis plusieurs sites Web."

#: ../quodlibet/ext/songsmenu/albumart.py:936
msgid "Sources"
msgstr "Sources"

#: ../quodlibet/ext/songsmenu/ape2id3.py:26
msgid "APEv2 to ID3v2"
msgstr "APEv2 vers ID3v2"

#: ../quodlibet/ext/songsmenu/ape2id3.py:27
msgid ""
"Converts your APEv2 tags to ID3v2 tags. This will delete the APEv2 tags "
"after conversion."
msgstr ""
"Convertit des étiquettes APEv2 en étiquettes ID3v2. Les étiquettes APEv2 "
"sont supprimées après conversion."

#: ../quodlibet/ext/songsmenu/bookmarks.py:23
msgid "Go to Bookmark"
msgstr "Aller aux signets"

#: ../quodlibet/ext/songsmenu/bookmarks.py:24
msgid "Manages bookmarks in the selected files."
msgstr "Gère les signets des fichiers sélectionnés."

#: ../quodlibet/ext/songsmenu/bookmarks.py:63
#: ../quodlibet/qltk/seekbutton.py:244
msgid "_Edit Bookmarks…"
msgstr "Modifi_er les signets"

#: ../quodlibet/ext/songsmenu/bookmarks.py:73
msgid "No Bookmarks"
msgstr "Aucun signet"

#: ../quodlibet/ext/songsmenu/brainz/__init__.py:24
msgid "MusicBrainz Lookup"
msgstr "Recherche MusicBrainz"

#: ../quodlibet/ext/songsmenu/brainz/__init__.py:26
msgid "Re-tags an album based on a MusicBrainz search."
msgstr "Étiqueter l'album à nouveau, en utilisant MusicBrainz."

#: ../quodlibet/ext/songsmenu/brainz/__init__.py:50
msgid "Only use year for \"date\" tag"
msgstr "Indiquer uniquement l'année dans l'étiquette \"date\""

#: ../quodlibet/ext/songsmenu/brainz/__init__.py:51
msgid "Write \"_albumartist\" when needed"
msgstr ""
"Utiliser l'étiquette \"_albumartist\" (artiste auteur de l'album) si "
"nécessaire"

#: ../quodlibet/ext/songsmenu/brainz/__init__.py:52
msgid "Write sort tags for artist names"
msgstr "Trier les noms des artistes avant de les enregistrer dans l'étiquette"

#: ../quodlibet/ext/songsmenu/brainz/__init__.py:53
msgid "Write _standard MusicBrainz tags"
msgstr "Écrire les étiquettes standard MusicBrainz"

#: ../quodlibet/ext/songsmenu/brainz/__init__.py:54
msgid "Write \"labelid\" tag"
msgstr "Ecrire l'étiquette \"labelid\" (référence de l'étiquette)"

#: ../quodlibet/ext/songsmenu/brainz/widgets.py:129
#: ../quodlibet/qltk/downloader.py:52
msgid "Filename"
msgstr "Nom de fichier"

#: ../quodlibet/ext/songsmenu/brainz/widgets.py:130
msgid "Disc"
msgstr "Disque"

#: ../quodlibet/ext/songsmenu/brainz/widgets.py:131
#: ../quodlibet/ext/songsmenu/replaygain.py:404
#: ../quodlibet/qltk/tracknumbers.py:92
msgid "Track"
msgstr "Piste"

#: ../quodlibet/ext/songsmenu/brainz/widgets.py:132
msgid "Title"
msgstr "Titre"

#: ../quodlibet/ext/songsmenu/brainz/widgets.py:133
msgid "Artist"
msgstr "Artiste"

#: ../quodlibet/ext/songsmenu/brainz/widgets.py:352
msgid "MusicBrainz lookup"
msgstr "Recherche MusicBrainz"

#: ../quodlibet/ext/songsmenu/brainz/widgets.py:375
msgid "_Query:"
msgstr "Re_quête :"

#: ../quodlibet/ext/songsmenu/brainz/widgets.py:378
msgid "S_earch"
msgstr "R_echercher"

#: ../quodlibet/ext/songsmenu/brainz/widgets.py:391
msgid "Results <i>(drag to reorder)</i>"
msgstr "Résultats <i>(cliquer-déplacer pour trier)</i>"

#: ../quodlibet/ext/songsmenu/brainz/widgets.py:447
msgid "Please enter a query."
msgstr "Veuillez saisir une requête."

#: ../quodlibet/ext/songsmenu/brainz/widgets.py:465
#: ../quodlibet/ext/songsmenu/brainz/widgets.py:496
msgid "Error encountered. Please retry."
msgstr "Des erreurs ont été rencontrées. Veuillez recommencer."

#: ../quodlibet/ext/songsmenu/brainz/widgets.py:472
#: ../quodlibet/ext/songsmenu/brainz/widgets.py:488
msgid "Loading result…"
msgstr "Chargement des résultats"

#: ../quodlibet/ext/songsmenu/brainz/widgets.py:475
msgid "No results found."
msgstr "Aucun résultat"

#: ../quodlibet/ext/songsmenu/browsefolders.py:159
msgid "Browse Folders"
msgstr "Naviguer dans les dossiers"

#: ../quodlibet/ext/songsmenu/browsefolders.py:160
msgid "Opens the songs' folders in a file manager."
msgstr "Ouvre les dossiers des titres dans un gestionnaire de fichiers"

#: ../quodlibet/ext/songsmenu/browsefolders.py:172
msgid "Unable to open folders"
msgstr "Impossible d'ouvrir les dossiers"

#: ../quodlibet/ext/songsmenu/browsefolders.py:173
msgid "No program available to open folders."
msgstr "Aucun programme disponible pour ouvrir les dossiers."

#: ../quodlibet/ext/songsmenu/console.py:40
msgid "Python Console"
msgstr "Console Python"

#: ../quodlibet/ext/songsmenu/console.py:41
msgid "Interactive Python console."
msgstr "Console interactive Python."

#: ../quodlibet/ext/songsmenu/console.py:72
msgid "You can access the following objects by default:"
msgstr "Par défaut, vous avez accès aux objets suivants :"

#: ../quodlibet/ext/songsmenu/console.py:82
msgid "Your current working directory is:"
msgstr "Votre répertoire par défaut est :"

#: ../quodlibet/ext/songsmenu/custom_commands.py:41
msgid "Command"
msgstr "Commande"

#: ../quodlibet/ext/songsmenu/custom_commands.py:44
msgid "name"
msgstr "nom"

#: ../quodlibet/ext/songsmenu/custom_commands.py:44
msgid "The name of this command"
msgstr "Le nom de cette commande"

#: ../quodlibet/ext/songsmenu/custom_commands.py:46
msgid "command"
msgstr "commande"

#: ../quodlibet/ext/songsmenu/custom_commands.py:46
msgid "The shell command syntax to run"
msgstr "Syntaxe de la commande à lancer"

#: ../quodlibet/ext/songsmenu/custom_commands.py:48
msgid "parameter"
msgstr "Paramètre"

#: ../quodlibet/ext/songsmenu/custom_commands.py:49
#, python-brace-format
msgid ""
"If specified, a parameter whose occurrences in the command will be "
"substituted with a user-supplied value, e.g. by using 'PARAM' all instances "
"of '{PARAM}' in your command will have the value prompted for when run"
msgstr ""

#: ../quodlibet/ext/songsmenu/custom_commands.py:55
msgid "pattern"
msgstr "motif"

#: ../quodlibet/ext/songsmenu/custom_commands.py:56
msgid ""
"The QL pattern, e.g. <~filename>, to use to compute a value for the command. "
"For playlists, this also supports virtual tags <~playlistname> and "
"<~#playlistindex>."
msgstr ""

#: ../quodlibet/ext/songsmenu/custom_commands.py:61
msgid "unique"
msgstr "unique"

#: ../quodlibet/ext/songsmenu/custom_commands.py:62
msgid "If set, this will remove duplicate computed values of the pattern"
msgstr ""

#: ../quodlibet/ext/songsmenu/custom_commands.py:65
msgid "max args"
msgstr "Nombre maximum d'arguments"

#: ../quodlibet/ext/songsmenu/custom_commands.py:66
msgid ""
"The maximum number of argument to pass to the command at one time (like "
"xargs)"
msgstr ""

#: ../quodlibet/ext/songsmenu/custom_commands.py:91
msgid "Input value"
msgstr "Valeur en entrée"

#: ../quodlibet/ext/songsmenu/custom_commands.py:92
#, python-format
msgid "Value for %s?"
msgstr "Valeurs pour %s ?"

#: ../quodlibet/ext/songsmenu/custom_commands.py:136
msgid "Custom Commands"
msgstr "Commandes personnalisée"

#: ../quodlibet/ext/songsmenu/custom_commands.py:137
msgid ""
"Runs custom commands (in batches if required) on songs using any of their "
"tags."
msgstr ""
"Lance des commanded personnalisée (par lots si nécessaire) sur des titres à "
"partir de leurs étiquettes."

#: ../quodlibet/ext/songsmenu/custom_commands.py:188
#: ../quodlibet/ext/songsmenu/custom_commands.py:198
#: ../quodlibet/ext/songsmenu/custom_commands.py:252
msgid "Edit Custom Commands"
msgstr "Editer une commande personnalisée"

#: ../quodlibet/ext/songsmenu/custom_commands.py:199
msgid ""
"Supports QL patterns\n"
"eg <tt>&lt;~artist~title&gt;</tt>"
msgstr ""

#: ../quodlibet/ext/songsmenu/custom_commands.py:283
#, python-format
msgid "Unable to run custom command %s"
msgstr "Impossible de lancer la commande personnalisée %s"

#: ../quodlibet/ext/songsmenu/duplicates.py:290
#, python-format
msgid "%d duplicate group"
msgid_plural "%d duplicate groups"
msgstr[0] ""
msgstr[1] ""

#: ../quodlibet/ext/songsmenu/duplicates.py:343
msgid "Collapse / Expand all"
msgstr "Replier / Déplier tout"

#: ../quodlibet/ext/songsmenu/duplicates.py:347
#, python-format
msgid "Duplicate key expression is '%s'"
msgstr "L'expression de la clé dupliquée est '%s'"

#: ../quodlibet/ext/songsmenu/duplicates.py:363
msgid "Duplicates Browser"
msgstr "Navigateur de doublons"

#: ../quodlibet/ext/songsmenu/duplicates.py:364
msgid "Finds and displays similarly tagged versions of songs."
msgstr "Recherche et affiche les titres ayant des étiquettes similaires"

#: ../quodlibet/ext/songsmenu/duplicates.py:407
msgid ""
"Accepts QL tag expressions like <tt>~artist~title</tt> or "
"<tt>musicbrainz_track_id</tt>"
msgstr ""

#: ../quodlibet/ext/songsmenu/duplicates.py:409
msgid "_Group duplicates by:"
msgstr "Regrouper les doublons par :"

#: ../quodlibet/ext/songsmenu/duplicates.py:414
msgid "Duplicate Key"
msgstr "Clé en double"

#: ../quodlibet/ext/songsmenu/duplicates.py:419
msgid "Remove _Whitespace"
msgstr "Supprimer les espaces"

#: ../quodlibet/ext/songsmenu/duplicates.py:420
msgid "Remove _Diacritics"
msgstr "Supprimer les caractères spéciaux"

#: ../quodlibet/ext/songsmenu/duplicates.py:421
msgid "Remove _Punctuation"
msgstr "Supprimer la ponctuation"

#: ../quodlibet/ext/songsmenu/duplicates.py:422
msgid "Case _Insensitive"
msgstr "Non-sensible à la casse"

#: ../quodlibet/ext/songsmenu/duplicates.py:430
msgid "Matching options"
msgstr "Options de correspondance"

#. Create a dialog.
#: ../quodlibet/ext/songsmenu/editplaycount.py:19
#: ../quodlibet/ext/songsmenu/editplaycount.py:41
msgid "Edit Playcount"
msgstr "Modifier le compteur de lectures"

#: ../quodlibet/ext/songsmenu/editplaycount.py:20
msgid ""
"Edit a song's ~#playcount and ~#skipcount.\n"
"\n"
"When multiple songs are selected, counts will be incremented, rather than "
"set.\n"
"\n"
"When setting a song's ~#playcount to 0, the ~#lastplayed and ~#laststarted "
"entries will be cleared. However, when setting a 0-play song to a positive "
"play count, no play times will be created."
msgstr ""

#: ../quodlibet/ext/songsmenu/editplaycount.py:68
msgid "Play Count"
msgstr "Nombre de lectures"

#: ../quodlibet/ext/songsmenu/editplaycount.py:69
msgid "Skip Count"
msgstr "Comptage du nombre de fois où un titre est sauté"

#: ../quodlibet/ext/songsmenu/embedded.py:24
msgid "Edit Embedded Images"
msgstr "Editer les images incorporées"

#: ../quodlibet/ext/songsmenu/embedded.py:25
msgid "Removes or replaces embedded images."
msgstr "Supprime ou remplace les images embarquées."

#: ../quodlibet/ext/songsmenu/embedded.py:78
msgid "_Remove all Images"
msgstr "Supp_rimer toutes les images"

#: ../quodlibet/ext/songsmenu/embedded.py:82
msgid "_Embed Current Image"
msgstr "Incorporer l'image actuelle"

#: ../quodlibet/ext/songsmenu/exact_rating.py:23
msgid "Set Exact Rating"
msgstr "Noter avec précision"

#: ../quodlibet/ext/songsmenu/exact_rating.py:24
msgid "Allows setting the rating of songs with a number."
msgstr "Permet de noter un titre en utilisant un nombre."

#: ../quodlibet/ext/songsmenu/exact_rating.py:36
msgid "Please give your desired rating on a scale from 0.0 to 1.0"
msgstr "Veuillez noter en utilisant une échelle allant de 0.0 à 1.0"

#: ../quodlibet/ext/songsmenu/filterall.py:80
msgid "Filter on Any Tag"
msgstr "Filtrer sur la valeur d'une étiquette"

#: ../quodlibet/ext/songsmenu/filterall.py:81
msgid "Creates a search query based on tags of the selected songs."
msgstr ""
"Créé une requête de recherche à partir des étiquettes des titres "
"sélectionnés."

#: ../quodlibet/ext/songsmenu/filterbrowser.py:19
msgid "Filter on Directory"
msgstr "Filtrer sur le répertoire"

#: ../quodlibet/ext/songsmenu/filterbrowser.py:20
msgid "Filters on directory in a new browser window."
msgstr "Filtrer sur le répertoire dans un nouvelle fenêtre de navigation"

#: ../quodlibet/ext/songsmenu/fingerprint/__init__.py:30
msgid "Acoustic Fingerprint Lookup"
msgstr "Rechercher à partir d'une empreinte accoustique"

#: ../quodlibet/ext/songsmenu/fingerprint/__init__.py:31
msgid "Looks up song metadata through acoustic fingerprinting."
msgstr ""
"Recherche les méta-données d'un titre en utilisant l'empreinte Acoustid"

#: ../quodlibet/ext/songsmenu/fingerprint/__init__.py:51
#: ../quodlibet/ext/songsmenu/fingerprint/submit.py:41
msgid "Submit Acoustic Fingerprints"
msgstr "Soumettre une empreinte accoustique"

#: ../quodlibet/ext/songsmenu/fingerprint/__init__.py:52
msgid ""
"Generates acoustic fingerprints using chromaprint and submits them to "
"acoustid.org."
msgstr ""
"Génère une empreinte acoustique en utilisant Chromaprint et la soumet à "
"Acoustid.org"

#: ../quodlibet/ext/songsmenu/fingerprint/__init__.py:60
msgid "API Key Missing"
msgstr "Clé API manquante"

#: ../quodlibet/ext/songsmenu/fingerprint/__init__.py:61
msgid ""
"You have to specify an acoustid.org API key in the plugin preferences before "
"you can submit fingerprints."
msgstr ""
"Pour soumettre des empreintes, vous devez au préalable saisir votre clé API "
"dans les préférences du greffon."

#: ../quodlibet/ext/songsmenu/fingerprint/__init__.py:75
msgid "Request API key"
msgstr "Demander une clé API"

#: ../quodlibet/ext/songsmenu/fingerprint/__init__.py:82
msgid "API _key:"
msgstr "Clé API :"

#: ../quodlibet/ext/songsmenu/fingerprint/__init__.py:89
msgid "AcoustID Web Service"
msgstr "Service Web AcoustID"

#: ../quodlibet/ext/songsmenu/fingerprint/search.py:36
#: ../quodlibet/qltk/downloader.py:67
msgid "Queued"
msgstr "Dans la file d'attente"

#: ../quodlibet/ext/songsmenu/fingerprint/search.py:38
msgid "Analyzing"
msgstr "En cours d'analyse"

#: ../quodlibet/ext/songsmenu/fingerprint/search.py:40
msgid "Lookup"
msgstr "Recherche"

#: ../quodlibet/ext/songsmenu/fingerprint/search.py:116
msgid "Write"
msgstr "Écrire"

#: ../quodlibet/ext/songsmenu/fingerprint/search.py:144
msgid "Status"
msgstr "Etat"

#. Translators: album release ID
#: ../quodlibet/ext/songsmenu/fingerprint/search.py:158
msgid "Release"
msgstr "Publication"

#: ../quodlibet/ext/songsmenu/fingerprint/search.py:290
msgid "Write MusicBrainz tags"
msgstr "Ecrire les étiquettes MusicBrainz "

#: ../quodlibet/ext/songsmenu/fingerprint/search.py:296
msgid "Group by directory"
msgstr "Regrouper par répertoire"

#: ../quodlibet/ext/songsmenu/fingerprint/search.py:305
msgid "Album Mode"
msgstr "Mode Album"

#: ../quodlibet/ext/songsmenu/fingerprint/search.py:307
msgid ""
"Write album related tags and try to reduce the number of different album "
"releases"
msgstr ""
"Ecrire les étiquettes concernant l'album en essayant de réduire le nombre de "
"parutions différentes de l'album."

#: ../quodlibet/ext/songsmenu/fingerprint/submit.py:49
msgid "Generating fingerprints:"
msgstr "En cours de génération des empreintes :"

#: ../quodlibet/ext/songsmenu/fingerprint/submit.py:63
msgid "_Details"
msgstr "Informations _détaillés"

#: ../quodlibet/ext/songsmenu/fingerprint/submit.py:85
msgid "_Submit"
msgstr "_Soumettre"

#: ../quodlibet/ext/songsmenu/fingerprint/submit.py:115
msgid ""
"Songs either need a <i><b>musicbrainz_trackid</b></i>, or <i><b>artist</b></"
"i> / <i><b>title</b></i> / <i><b>album</b></i> tags to get submitted."
msgstr ""
"Pour être soumis, les titres doivent comporter des étiquettes avec un "
"identifiant de piste MusicBrainz <i><b>trackid</b></i>, ou un identifiant "
"<i><b>artist</b></i> (artiste) / <i><b>title</b></i> (titre)/ <i><b>album</"
"b></i>."

#: ../quodlibet/ext/songsmenu/fingerprint/submit.py:118
msgid "Fingerprints:"
msgstr "Empreintes :"

#: ../quodlibet/ext/songsmenu/fingerprint/submit.py:120
msgid "Songs with MBIDs:"
msgstr "Titres comportant un identifiant MBIDs :"

#: ../quodlibet/ext/songsmenu/fingerprint/submit.py:122
msgid "Songs with sufficient tags:"
msgstr "Titres suffisamment étiquettés :"

#: ../quodlibet/ext/songsmenu/fingerprint/submit.py:124
msgid "Songs to submit:"
msgstr "Titres à soumettre :"

#: ../quodlibet/ext/songsmenu/fingerprint/submit.py:162
#, python-format
msgid "Done. %(to-send)d/%(all)d songs to submit."
msgstr "Fait. %(to-send)d/%(all)d titres à soumettre."

#: ../quodlibet/ext/songsmenu/fingerprint/submit.py:178
msgid "Submitting fingerprints:"
msgstr "En cours de soumission des empreintes :"

#: ../quodlibet/ext/songsmenu/fingerprint/submit.py:186
msgid "Submitting…"
msgstr "En cours de soumission …"

#: ../quodlibet/ext/songsmenu/forcewrite.py:17
msgid "Update Tags in Files"
msgstr "Mettre à jour les étiquettes dans les fichiers"

#: ../quodlibet/ext/songsmenu/forcewrite.py:18
msgid ""
"Update modified tags in files. This will ensure play counts and ratings are "
"up to date."
msgstr ""
"Mettre à jour les étiquettes dans les fichiers. C'est la certitude que le "
"compteur de lecture et les évaluations sont à jour."

#: ../quodlibet/ext/songsmenu/html.py:66 ../quodlibet/ext/songsmenu/html.py:76
msgid "Export to HTML"
msgstr "Exporter vers HTML"

#: ../quodlibet/ext/songsmenu/html.py:67
msgid "Exports the selected song list to HTML."
msgstr "Exporter les titres sélectionnés vers HTML."

#: ../quodlibet/ext/songsmenu/id3tlen.py:21
msgid "Fix MP3 Duration"
msgstr "Corriger la durée du MP3"

#: ../quodlibet/ext/songsmenu/id3tlen.py:22
msgid ""
"Removes TLEN frames from ID3 tags which can be the cause for invalid song "
"durations."
msgstr ""
"Supprime les trames TLEN des étiquettes ID3, qui peuvent être sources "
"d'erreurs dans le calcul de la durée."

#: ../quodlibet/ext/songsmenu/ifp.py:20
msgid "Send to iFP"
msgstr "Envoyer à iFP"

#: ../quodlibet/ext/songsmenu/ifp.py:21
msgid "Uploads songs to an iRiver iFP device."
msgstr "Envoyer des titres vers un périphérique iRiver iFP."

#: ../quodlibet/ext/songsmenu/importexport.py:51
msgid "Export Metadata"
msgstr "Exporter les méta-données"

#: ../quodlibet/ext/songsmenu/importexport.py:52
msgid "Exports metadata of selected songs as a .tags file."
msgstr ""
"Exporter les méta-données des titres sélectionnés vers un fichier .tags."

#: ../quodlibet/ext/songsmenu/importexport.py:92
msgid "Import Metadata"
msgstr "Importer les méta-données"

#: ../quodlibet/ext/songsmenu/importexport.py:93
msgid "Imports metadata for selected songs from a .tags file."
msgstr ""
"Importe les méta-data des titres sélectionnés à partir d'un fichier .tags."

#: ../quodlibet/ext/songsmenu/k3b.py:23
msgid "Burn CD"
msgstr "Graver un CD"

#: ../quodlibet/ext/songsmenu/k3b.py:24
msgid "Burns CDs with K3b, Brasero or xfburn."
msgstr "Gaver des CD avec K3b, Brasero ou xfburn"

#: ../quodlibet/ext/songsmenu/lastfmsync.py:96
msgid "Updating chart list."
msgstr ""

#. No charts to fetch, no update scheduled.
#: ../quodlibet/ext/songsmenu/lastfmsync.py:114
msgid "Already up-to-date."
msgstr "Bien à jour."

#: ../quodlibet/ext/songsmenu/lastfmsync.py:121
#, python-format
msgid "Fetching chart for week of %s."
msgstr ""

#: ../quodlibet/ext/songsmenu/lastfmsync.py:143
msgid "Sync complete."
msgstr "Synchronisation terminée."

#: ../quodlibet/ext/songsmenu/lastfmsync.py:149
msgid "Error during sync"
msgstr "Erreur durant la synchronisation"

#: ../quodlibet/ext/songsmenu/lastfmsync.py:214
#: ../quodlibet/ext/songsmenu/lastfmsync.py:244
msgid "Last.fm Sync"
msgstr "Synchronisation Last.fm"

#: ../quodlibet/ext/songsmenu/lastfmsync.py:245
msgid "Updates your library's statistics from your Last.fm profile."
msgstr ""
"Met à jour les statistique de votre bibliothèque à partir de votre profil "
"Last.fm."

#: ../quodlibet/ext/songsmenu/lastfmsync.py:293
msgid "_Username:"
msgstr "Nom d'_utilisateur :"

#: ../quodlibet/ext/songsmenu/makesorttags.py:36
msgid "Create Sort Tags"
msgstr "Créé des étiquettes de tri"

#: ../quodlibet/ext/songsmenu/makesorttags.py:37
msgid "Converts album and artist names to sort names, poorly."
msgstr ""
"Convertit les noms d'albums et d'artistes vers les noms de tri, sans "
"adaptation."

#. Create a dialog.
#: ../quodlibet/ext/songsmenu/migratemetadata.py:29
#: ../quodlibet/ext/songsmenu/migratemetadata.py:38
msgid "Migrate Metadata"
msgstr "Migrer les méta-données"

#: ../quodlibet/ext/songsmenu/migratemetadata.py:32
msgid "Copies the quodlibet-specific metadata between songs."
msgstr "Ajoute les métadata propres à Quodlibet dans les fichiers des titres."

#: ../quodlibet/ext/songsmenu/migratemetadata.py:45
msgid "_Copy"
msgstr "_Copier"

#: ../quodlibet/ext/songsmenu/migratemetadata.py:47
msgid "_Paste"
msgstr "Coller"

#. Create the tag table.
#: ../quodlibet/ext/songsmenu/migratemetadata.py:57
msgid "Information to copy/paste"
msgstr "Informations vers copier/coller"

#. Create the indexing box.
#: ../quodlibet/ext/songsmenu/migratemetadata.py:79
msgid "Map tracks by disc and track number"
msgstr ""
"Se baser sur le numéro de disque et le numéro de piste pour établir des "
"correspondances"

#: ../quodlibet/ext/songsmenu/migratemetadata.py:80
msgid ""
"Enable this when you want to migrate metadata from one album to another "
"while matching the disc and track numbers.\n"
"\n"
"<b>Note:</b> this must be enabled when metadata is copied for track "
"information to be stored."
msgstr ""

#: ../quodlibet/ext/songsmenu/migratemetadata.py:96
#, python-format
msgid "There is %d stored track."
msgid_plural "There are %d stored tracks."
msgstr[0] "%d piste est stockée."
msgstr[1] "%d pistes sont stockées."

#: ../quodlibet/ext/songsmenu/playlist.py:31
msgid "Export as Playlist"
msgstr "Exporter vers liste de lecture"

#: ../quodlibet/ext/songsmenu/playlist.py:32
msgid "Exports songs to an M3U or PLS playlist."
msgstr "Exporter les titres sous vers liste de lecture M3U ou PLS."

#: ../quodlibet/ext/songsmenu/playlist.py:77
msgid "Use relative paths"
msgstr "Utiliser des chemins relatifs"

#: ../quodlibet/ext/songsmenu/playlist.py:77
msgid "Use absolute paths"
msgstr "Utiliser des chemins absolus"

#: ../quodlibet/ext/songsmenu/playlist.py:132
msgid "Unable to export playlist"
msgstr "Impossible d'exporter la liste de lecture"

#: ../quodlibet/ext/songsmenu/playlist.py:133
#, python-format
msgid "Writing to <b>%s</b> failed."
msgstr "L'écriture sur <b>%s</b> a échoué."

#. Translators: Plugin name
#: ../quodlibet/ext/songsmenu/refresh.py:22
msgid "Rescan Songs"
msgstr "Rescanner les titres"

#: ../quodlibet/ext/songsmenu/refresh.py:23
msgid "Checks for file changes and reloads / removes the songs if needed."
msgstr ""
"Vérifie si un fichier a été modifié et le recharge ou le supprime si "
"nécessaire."

#: ../quodlibet/ext/songsmenu/refresh.py:31
msgid "Rescan songs"
msgstr "Rescanner les titres"

#: ../quodlibet/ext/songsmenu/replaygain.py:362
msgid "ReplayGain Analyzer"
msgstr "Analyseur ReplayGain"

#: ../quodlibet/ext/songsmenu/replaygain.py:418
msgid "Progress"
msgstr "Progression"

#: ../quodlibet/ext/songsmenu/replaygain.py:433
msgid "Gain"
msgstr "Gain"

#: ../quodlibet/ext/songsmenu/replaygain.py:448
msgid "Peak"
msgstr "Peak"

#: ../quodlibet/ext/songsmenu/replaygain.py:463
#, python-format
msgid "There is <b>%(to-process)s</b> album to update (of %(all)s)"
msgid_plural "There are <b>%(to-process)s</b> albums to update (of %(all)s)"
msgstr[0] ""
msgstr[1] ""

#: ../quodlibet/ext/songsmenu/replaygain.py:578
msgid "Replay Gain"
msgstr "Replay Gain"

#: ../quodlibet/ext/songsmenu/replaygain.py:579
msgid ""
"Analyzes and updates ReplayGain information, using GStreamer. Results are "
"grouped by album."
msgstr ""
"Analyse et met à jour les informations de ReplayGain, en utilisant "
"GStreamer. Les résultats sont regroupés par album."

#: ../quodlibet/ext/songsmenu/replaygain.py:617
msgid "always"
msgstr "toujours"

#: ../quodlibet/ext/songsmenu/replaygain.py:618
msgid "if <b>any</b> RG tags are missing"
msgstr "si <b>une ou plusieurs étiquettes</b> RG sont absentes"

#: ../quodlibet/ext/songsmenu/replaygain.py:620
msgid "if <b>album</b> RG tags are missing"
msgstr "si <b>toutes les étiquettes<b> RG sont absentes"

#: ../quodlibet/ext/songsmenu/replaygain.py:637
msgid "_Process albums:"
msgstr "Appliquer aux albums :"

#. Server settings Frame
#: ../quodlibet/ext/songsmenu/replaygain.py:649
msgid "Existing Tags"
msgstr "Etiquettes existantes"

#: ../quodlibet/ext/songsmenu/splitting.py:31
msgid "Split Tags"
msgstr "Séparer les étiquettes"

#: ../quodlibet/ext/songsmenu/splitting.py:32
msgid ""
"Splits the disc number from the album and the version from the title at the "
"same time."
msgstr ""
"Séparer en une seule opération le numéro de disque de l'album et la version "
"du titre."

#: ../quodlibet/ext/songsmenu/splitting.py:56
msgid "Split Album"
msgstr "Séparer l'album"

#: ../quodlibet/ext/songsmenu/splitting.py:57
msgid "Split out disc number."
msgstr "Séparer les numéros de disque."

#. TRANSLATORS: BPM mean "beats per minute"
#: ../quodlibet/ext/songsmenu/tapbpm.py:31
msgid "BPM:"
msgstr ""

#: ../quodlibet/ext/songsmenu/tapbpm.py:32
#: ../quodlibet/ext/songsmenu/tapbpm.py:61
msgid "n/a"
msgstr ""

#: ../quodlibet/ext/songsmenu/tapbpm.py:36
#, fuzzy
msgid "Reset"
msgstr "Présélection :"

#: ../quodlibet/ext/songsmenu/tapbpm.py:42
#, fuzzy
msgid "Tap"
msgstr "Étiquette"

#: ../quodlibet/ext/songsmenu/tapbpm.py:172
#: ../quodlibet/ext/songsmenu/tapbpm.py:179
msgid "Tap BPM"
msgstr ""

#: ../quodlibet/ext/songsmenu/tapbpm.py:173
#, fuzzy
msgid "Tap BPM for the selected song."
msgstr "Ouvrir le gestionnaire d'étiquettes des titres sélectionnés"

#: ../quodlibet/ext/songsmenu/website_search.py:35
msgid "Website Search"
msgstr "Recherche site Internet"

#: ../quodlibet/ext/songsmenu/website_search.py:36
#, python-format
msgid ""
"Searches your choice of website using any song tags.\n"
"Supports patterns e.g. %(pattern-example)s."
msgstr ""
"Rechercher sur les sites de votre choix, selon n'importe quelle étiquette.\n"
"Supporte les motifs, par exemple %(pattern-example)s."

#: ../quodlibet/ext/songsmenu/website_search.py:78
msgid "Search URL patterns"
msgstr "Rechercher selon des motifs d'URL"

#: ../quodlibet/ext/songsmenu/website_search.py:88
msgid "Edit search URLs"
msgstr "Éditer les URLs sauvegardées"

#. Add link to editor
#: ../quodlibet/ext/songsmenu/website_search.py:114
msgid "Configure Searches…"
msgstr "Configurer les recherches …"

#: ../quodlibet/ext/songsmenu/wikipedia.py:46
#, python-format
msgid "Search at %(website)s"
msgstr "Rechercher dans %(website)s"

#: ../quodlibet/ext/songsmenu/wikipedia.py:63
msgid "Search Artist in Wikipedia"
msgstr "Rechercher un artiste dans Wikipedia"

#: ../quodlibet/ext/songsmenu/wikipedia.py:64
msgid ""
"Opens a browser window with Wikipedia article on the playing song artist."
msgstr ""
"Ouvre un navigateur avec l'article Wikipedia concernant l'artiste dont le "
"titre est en cours de lecture."

#: ../quodlibet/ext/songsmenu/wikipedia.py:71
msgid "Search Album in Wikipedia"
msgstr "Rechercher un album dans Wikipedia"

#: ../quodlibet/ext/songsmenu/wikipedia.py:72
msgid ""
"Opens a browser window with Wikipedia article on the playing song album."
msgstr ""
"Ouvre un navigateur avec l'article Wikipedia concernant l'album en cours de "
"lecture."

#. then (try to) load all new files
#: ../quodlibet/library/libraries.py:650 ../quodlibet/library/libraries.py:660
#: ../quodlibet/library/libraries.py:726 ../quodlibet/library/libraries.py:745
#: ../quodlibet/qltk/information.py:268 ../quodlibet/qltk/prefs.py:639
#: ../quodlibet/util/library.py:124
msgid "Library"
msgstr "Bibliothèque"

#: ../quodlibet/library/libraries.py:650
msgid "Checking mount points"
msgstr "Vérification des points de montage"

#: ../quodlibet/library/libraries.py:660
msgid "Scanning library"
msgstr "Parcours de la bibliothèque"

#: ../quodlibet/library/libraries.py:725
#, python-format
msgid "Scanning %s"
msgstr "Parcours de %s"

#: ../quodlibet/library/libraries.py:745
msgid "Loading files"
msgstr "Chargement des fichiers en cours"

#: ../quodlibet/operon/base.py:70
#, python-format
msgid "Failed to load file: %r"
msgstr "Impossible de charger le fichier : %r"

#: ../quodlibet/operon/commands.py:37
msgid "List tags"
msgstr "Lister les étiquettes"

#: ../quodlibet/operon/commands.py:42 ../quodlibet/operon/commands.py:81
#: ../quodlibet/operon/commands.py:461
msgid "Print terse output"
msgstr "Afficher en sortie des informations détaillées"

#: ../quodlibet/operon/commands.py:44 ../quodlibet/operon/commands.py:83
#: ../quodlibet/operon/commands.py:463
#, python-format
msgid "Columns to display and order in terse mode (%s)"
msgstr ""

#: ../quodlibet/operon/commands.py:47 ../quodlibet/operon/commands.py:86
msgid "Also list programmatic tags"
msgstr "Lister également les étiquettes programmables"

#: ../quodlibet/operon/commands.py:51 ../quodlibet/operon/commands.py:129
#: ../quodlibet/operon/commands.py:220 ../quodlibet/operon/commands.py:293
#: ../quodlibet/operon/commands.py:336 ../quodlibet/operon/commands.py:340
#: ../quodlibet/operon/commands.py:391 ../quodlibet/operon/commands.py:394
#: ../quodlibet/operon/commands.py:433 ../quodlibet/operon/commands.py:468
#: ../quodlibet/operon/commands.py:508 ../quodlibet/operon/commands.py:543
#: ../quodlibet/operon/commands.py:585
msgid "Not enough arguments"
msgstr "Pas assez d'arguments"

#: ../quodlibet/operon/commands.py:53 ../quodlibet/operon/commands.py:90
#: ../quodlibet/operon/commands.py:131 ../quodlibet/operon/commands.py:222
#: ../quodlibet/operon/commands.py:470
msgid "Too many arguments"
msgstr "Trop d'arguments"

#: ../quodlibet/operon/commands.py:56 ../quodlibet/operon/commands.py:92
#: ../quodlibet/operon/commands.py:475 ../quodlibet/qltk/data_editors.py:363
msgid "Description"
msgstr "Description"

#: ../quodlibet/operon/commands.py:56 ../quodlibet/operon/commands.py:475
#: ../quodlibet/qltk/edittags.py:454
msgid "Value"
msgstr "Valeur"

#: ../quodlibet/operon/commands.py:76
msgid "List all common tags"
msgstr "Lister les étiquettes courantes"

#: ../quodlibet/operon/commands.py:118
msgid "Copy tags from one file to another"
msgstr "Recopier les étiquettes d'un fichier vers un autre"

#: ../quodlibet/operon/commands.py:123 ../quodlibet/operon/commands.py:164
#: ../quodlibet/operon/commands.py:289 ../quodlibet/operon/commands.py:324
#: ../quodlibet/operon/commands.py:384
msgid "Show changes, don't apply them"
msgstr "Montrer les modifications sans les appliquer"

#: ../quodlibet/operon/commands.py:125
msgid "Skip tags that can't be written"
msgstr "Sauter les étiquettes qui ne peuvent pas être écrites"

#: ../quodlibet/operon/commands.py:145
#, python-format
msgid "Can't copy tag %r to file: %r"
msgstr "Impossible de copier les étiquettes %r vers le fichier : %r"

#: ../quodlibet/operon/commands.py:157
msgid "Edit tags in a text editor"
msgstr "Editer les étiquettes dans un éditeur de texte"

#: ../quodlibet/operon/commands.py:251
msgid "Editing aborted"
msgstr "Modifications annulées"

#: ../quodlibet/operon/commands.py:255
#, python-format
msgid "Starting text editor '%(editor-name)s' failed."
msgstr "Le lancement de l'éditeur de texte '%(editor-name)s' a échoué."

#: ../quodlibet/operon/commands.py:260
msgid "No changes detected"
msgstr "Aucun changement détecté"

#: ../quodlibet/operon/commands.py:284
msgid "Set a tag and remove existing values"
msgstr "Définir une étiquette et supprimer les valeurs existantes"

#: ../quodlibet/operon/commands.py:304 ../quodlibet/operon/commands.py:444
#: ../quodlibet/operon/commands.py:676
#, python-format
msgid "Can not set %r"
msgstr "Impossible de définir %r"

#: ../quodlibet/operon/commands.py:319
msgid "Remove tags"
msgstr "Supprimer les étiquettes"

#: ../quodlibet/operon/commands.py:326 ../quodlibet/operon/commands.py:386
msgid "Value is a regular expression"
msgstr "La valeur est une expression régulière"

#: ../quodlibet/operon/commands.py:328
msgid "Remove all tags"
msgstr "Supprimer toutes les étiquettes"

#: ../quodlibet/operon/commands.py:332
msgid "Can't combine '--all' with '--regexp'"
msgstr "Impossible de combiner '--all' avec '--regexp'"

#: ../quodlibet/operon/commands.py:366
#, python-format
msgid "Can't remove %r from %r"
msgstr "Impossible de supprimer %r de %r"

#: ../quodlibet/operon/commands.py:379
msgid "Remove a tag value"
msgstr "Supprimer la valeur d'une étiquette"

#: ../quodlibet/operon/commands.py:428
msgid "Add a tag value"
msgstr "Ajouter une valeur d'étiquette"

#: ../quodlibet/operon/commands.py:456
msgid "List file information"
msgstr "Lister les informations du fichier"

#: ../quodlibet/operon/commands.py:502
msgid ""
"Set the provided image as primary embedded image and remove all other "
"embedded images"
msgstr ""
"Transforme l'image fournie en image embarquée et supprimer toutes les autres "
"images embarquées"

#: ../quodlibet/operon/commands.py:515
#, python-format
msgid "Failed to load image file: %r"
msgstr "Impossible de charger le fichier image : %r"

#: ../quodlibet/operon/commands.py:522 ../quodlibet/operon/commands.py:551
#, python-format
msgid "Image editing not supported for %(file_name)s (%(file_format)s)"
msgstr ""
"L'édition de l'image %(file_name)s au format (%(file_format)s) n'est pas "
"supporté par le logiciel"

#: ../quodlibet/operon/commands.py:538
msgid "Remove all embedded images"
msgstr "Supprimer toutes les images incorporées"

#: ../quodlibet/operon/commands.py:568
#, python-format
msgid "Extract embedded images to %(filepath)s"
msgstr "Extraire les images embarquées dans %(filepath)s"

#: ../quodlibet/operon/commands.py:580
msgid ""
"Path to where the images will be saved to (defaults to the working directory)"
msgstr ""
"Chemin dans lequel les images sont sauvegardée (par défaut dans le "
"répertoire en cours)"

#: ../quodlibet/operon/commands.py:639
msgid "Rename files based on tags"
msgstr "Renommer les fichiers à partir des étiquettes"

#: ../quodlibet/operon/commands.py:654
msgid "Fill tags based on the file path"
msgstr "Étiqueter en se basant le chemin de fichier "

#: ../quodlibet/operon/commands.py:704 ../quodlibet/qltk/information.py:305
#: ../quodlibet/qltk/properties.py:84 ../quodlibet/qltk/renamefiles.py:176
#: ../quodlibet/qltk/tagsfrompath.py:229 ../quodlibet/qltk/tracknumbers.py:79
msgid "File"
msgstr "Fichier"

#: ../quodlibet/operon/commands.py:712
msgid "Fill tracknumbers for all files"
msgstr "Remplir les numéros de pistes pour tous les fichiers"

#: ../quodlibet/operon/commands.py:731
msgid "Print tags based on the given pattern"
msgstr "Afficher les étiquettes selon un motif donné"

#: ../quodlibet/operon/commands.py:768
msgid "Display help information"
msgstr "Afficher des informations d'aide"

#: ../quodlibet/operon/util.py:40
#, python-format
msgid "'%(column-id)s' is not a valid column name (%(all-column-ids)s)."
msgstr ""
"'%(column-id)s' n'est pas un nom valide pour la colonne (%(all-column-ids)s)."

#: ../quodlibet/order/__init__.py:30
msgid "_Unknown"
msgstr "_Inconnu(e)"

#: ../quodlibet/order/__init__.py:142
msgid "In Order"
msgstr "Dans l'ordre"

#: ../quodlibet/order/__init__.py:143
msgid "_In Order"
msgstr "Dans l'_ordre"

#: ../quodlibet/order/reorder.py:23
msgid "Random"
msgstr "Aléatoire"

#: ../quodlibet/order/reorder.py:24 ../quodlibet/qltk/queue.py:119
msgid "_Random"
msgstr "_Aléatoire"

#: ../quodlibet/order/reorder.py:39 ../quodlibet/order/reorder.py:40
msgid "Prefer higher rated"
msgstr "Préférer les meilleures évaluations"

#: ../quodlibet/order/repeat.py:43 ../quodlibet/order/repeat.py:44
msgid "Repeat this track"
msgstr "Répéter cette piste"

#: ../quodlibet/order/repeat.py:57 ../quodlibet/order/repeat.py:58
msgid "Repeat all"
msgstr "Tout répéter"

#: ../quodlibet/order/repeat.py:73 ../quodlibet/order/repeat.py:74
msgid "One Song"
msgstr "Un titre"

#: ../quodlibet/player/gstbe/player.py:98
msgid "Stream"
msgstr "Flux"

#: ../quodlibet/player/gstbe/player.py:98
msgid "Buffering"
msgstr "Mise en mémoire tampon"

#: ../quodlibet/player/gstbe/player.py:319
msgid "Could not create GStreamer pipeline"
msgstr "Impossible de créer une association GStreamer"

#: ../quodlibet/player/gstbe/player.py:560
msgid "No GStreamer element found to handle media format"
msgstr "Aucun élément GStreamer n'est disponible pour gérer le format du média"

#: ../quodlibet/player/gstbe/player.py:561
#, python-format
msgid "Media format: %(format-description)s"
msgstr ""

#: ../quodlibet/player/gstbe/plugins.py:35
#, python-format
msgid "GStreamer plugin '%(name)s' could not be initialized"
msgstr "Le greffon GStreamer '%(name)s' n'a pas pu être lancé correctement"

#: ../quodlibet/player/gstbe/prefs.py:25
#, fuzzy
msgid ""
"The GStreamer output pipeline used for playback. Leave blank for the default "
"pipeline. In case the pipeline contains a sink, it will be used instead of "
"the default one."
msgstr ""
"Le canal de sortie GStreamer utilisée pour la lecture, comme 'alsasink "
"device=default'. Laisser vide pour le canal par défaut."

#: ../quodlibet/player/gstbe/prefs.py:36
msgid "_Output pipeline:"
msgstr "Pipeline de s_ortie"

#: ../quodlibet/player/gstbe/prefs.py:43
#, python-format
msgid "%.1f seconds"
msgstr "%.1f secondes"

#: ../quodlibet/player/gstbe/prefs.py:57
msgid "_Buffer duration:"
msgstr "Mémoire tampon :"

#: ../quodlibet/player/gstbe/prefs.py:66
msgid "Disable _gapless playback"
msgstr ""

#: ../quodlibet/player/gstbe/prefs.py:70
msgid ""
"Disabling gapless playback can avoid track changing problems with some "
"GStreamer versions."
msgstr ""

#: ../quodlibet/player/gstbe/util.py:93
msgid "No GStreamer audio sink found"
msgstr "Aucune sortie GStreamer audio n'est disponible"

#: ../quodlibet/player/gstbe/util.py:112
#, fuzzy
msgid "Invalid GStreamer output pipeline"
msgstr "Canal de sortie GStreamer invalide, utilisation du canal pardéfaut."

#: ../quodlibet/player/xinebe/player.py:90
msgid "Unable to create audio output"
msgstr "Impossible de créer la sortie audio"

#: ../quodlibet/player/xinebe/player.py:91
#, python-format
msgid ""
"The audio device %r was not found. Check your Xine settings in ~/.quodlibet/"
"config."
msgstr ""
"Le périphérique audio %r n'a pas été trouvé. Vérifiez vos paramètres Xine  "
"dans ~/.quodlibet/config."

#: ../quodlibet/plugins/__init__.py:62
#, python-brace-format
msgid ""
"Couldn't find module '{module}'. Perhaps you need to install the package?"
msgstr ""

#: ../quodlibet/plugins/__init__.py:71
#, python-brace-format
msgid "Couldn't find GStreamer element '{element}'."
msgstr ""

#: ../quodlibet/plugins/playlist.py:30
#, python-format
msgid "Run the plugin \"%(name)s\" on %(count)s playlist?"
msgid_plural "Run the plugin \"%(name)s\" on %(count)s playlists?"
msgstr[0] "Lancer le greffon \"%(name)s\" sur la liste %(count)s ?"
msgstr[1] "Lancer le greffon \"%(name)s\" sur les listes %(count)s ?"

#: ../quodlibet/plugins/playlist.py:41 ../quodlibet/qltk/songsmenu.py:46
#: ../quodlibet/qltk/songsmenu.py:74
msgid "_Run Plugin"
msgstr "Lancer un greffons"

#: ../quodlibet/qltk/about.py:40
#, python-format
msgid "Supported formats: %s"
msgstr "Formats supportés : %s"

#: ../quodlibet/qltk/about.py:43
#, python-format
msgid "Audio device: %s"
msgstr "Périphérique audio: %s"

#. Translators: Refers to the beginning of the playing song.
#: ../quodlibet/qltk/bookmarks.py:27
msgid "Beginning"
msgstr "Début de la piste"

#: ../quodlibet/qltk/bookmarks.py:38 ../quodlibet/qltk/bookmarks.py:78
msgid "N/A"
msgstr "Non disponible"

#: ../quodlibet/qltk/bookmarks.py:83
msgid "Time"
msgstr "Temps"

#: ../quodlibet/qltk/bookmarks.py:89 ../quodlibet/qltk/bookmarks.py:124
msgid "Bookmark Name"
msgstr "Nom du signet"

#: ../quodlibet/qltk/bookmarks.py:122
msgid "MM:SS"
msgstr "MM:SS"

#: ../quodlibet/qltk/bookmarks.py:207 ../quodlibet/qltk/information.py:131
msgid "Bookmarks"
msgstr "Signets"

#: ../quodlibet/qltk/browser.py:56
msgid "_Filters"
msgstr "_Filtres"

#: ../quodlibet/qltk/browser.py:57
msgid "Recently _Played"
msgstr "_Joué(s) récemment"

#: ../quodlibet/qltk/browser.py:59
msgid "Recently _Added"
msgstr "_Ajouté(s) récemment"

#: ../quodlibet/qltk/browser.py:61
msgid "_Top 40"
msgstr "_Top 40"

#: ../quodlibet/qltk/browser.py:63
msgid "All _Songs"
msgstr "Tous les titres"

#: ../quodlibet/qltk/browser.py:71
msgid "On Current _Genre(s)"
msgstr "Genre(s) en cours"

#: ../quodlibet/qltk/browser.py:72
msgid "On Current _Artist(s)"
msgstr "Artiste(s) en cours"

#: ../quodlibet/qltk/browser.py:73
msgid "On Current Al_bum"
msgstr "Album(s) en cours"

#: ../quodlibet/qltk/browser.py:81
msgid "Random _Genre"
msgstr "_Genre aléatoire"

#: ../quodlibet/qltk/browser.py:82
msgid "Random _Artist"
msgstr "_Artiste aléatoire"

#: ../quodlibet/qltk/browser.py:83
msgid "Random Al_bum"
msgstr "Al_bum aléatoire"

#: ../quodlibet/qltk/browser.py:96
msgid ""
"The 40 songs you've played most (more than 40 may be chosen if there are "
"ties)"
msgstr ""
"Les 40 titres les plus joués (plus de 40 peuvent être choisis en cas "
"d'égalité)"

#: ../quodlibet/qltk/cbes.py:48 ../quodlibet/qltk/edittags.py:311
msgid "_Value:"
msgstr "_Valeur :"

#: ../quodlibet/qltk/cbes.py:262
msgid "Saved Values"
msgstr "Entrées sauvegardées"

#: ../quodlibet/qltk/cbes.py:263
msgid "Edit saved values…"
msgstr "Éditer les entrées sauvegardées …"

#: ../quodlibet/qltk/controls.py:111
msgid "Auto_matic"
msgstr "Auto_matique"

#: ../quodlibet/qltk/controls.py:112
msgid "_Track Mode"
msgstr "Mode Piste"

#: ../quodlibet/qltk/controls.py:113
msgid "_Album Mode"
msgstr "Mode _Album"

#. Translators: player state, no action
#: ../quodlibet/qltk/controls.py:122
msgid "_Mute"
msgstr "_Met"

#: ../quodlibet/qltk/controls.py:128
msgid "_Replay Gain Mode"
msgstr "Mode Replay Gain"

#. Translators: New Command/Entry/Item/...
#: ../quodlibet/qltk/data_editors.py:119
#, python-format
msgid "New %s"
msgstr "Nouveau %s"

#: ../quodlibet/qltk/data_editors.py:218
msgid "(unknown)"
msgstr "(Inconnu)"

#: ../quodlibet/qltk/data_editors.py:355
msgid "Tag expression"
msgstr "Motif d'étiquette"

#: ../quodlibet/qltk/data_editors.py:382
msgid "Tag expression e.g. people:real or ~album~year."
msgstr "Motif d'étiquette, c'est-à-dire people:nom ou ~album~année."

#: ../quodlibet/qltk/data_editors.py:383
msgid "Enter new tag"
msgstr "Saisir une nouvelle étiquette"

<<<<<<< HEAD
#: ../quodlibet/qltk/debugwindow.py:46
msgid "Error Details"
msgstr "Détails concernant l'erreur"

#: ../quodlibet/qltk/debugwindow.py:158
msgid "Error Occurred"
msgstr "Une erreur est survenue"

#: ../quodlibet/qltk/debugwindow.py:160
#, python-format
msgid ""
"An exception has occured in Quod Libet. A dump file has been saved to <b >"
"%(dump-path)s</b> that will help us debug the crash. Please file a new issue "
"at %(new-issue-url)sand attach this file or include its contents. This file "
"may contain some identifying information about you or your system, such as a "
"list of recent files played. If this is unacceptable, send <b>"
"%(mini-dump-path)s</b> instead with a description of what you were doing."
msgstr ""
"Une exception est survenue dans Quod Libet. Un fichier de débuggage a été "
"enregistré dans <b >%(dump-path)s</b>, qui nous aidera à trouver la cause du "
"problème. Veuillez ouvrir un ticket d'incident à  %(new-issue-url)s et "
"attachez-y ce fichier ou son contenu. Ce fichier peut contenir certaines "
"informations vous identifiant, telles qu'une liste de titres récemment "
"écoutés. Si ceci vous semble inacceptable, envoyez à la place <b>%(mini-dump-path)s</"
"b> accompagné d'une description détaillée du problème."

#: ../quodlibet/qltk/debugwindow.py:176
msgid ""
"Quod Libet may now be unstable. Closing it and restarting is recommended. "
"Your library will be saved."
msgstr ""

=======
>>>>>>> 37b62b8a
#: ../quodlibet/qltk/delete.py:37
msgid "Files:"
msgstr "Fichiers :"

#: ../quodlibet/qltk/delete.py:63
msgid ""
"The selected songs will be removed from the library and their files deleted "
"from disk."
msgstr ""
"Les titres sélectionnés seront supprimés de la bibliothèque et leurs "
"fichiers supprimés du disque."

#: ../quodlibet/qltk/delete.py:72
msgid "The selected files will be deleted from disk."
msgstr "Les fichiers sélectionnés seront supprimés du disque."

#: ../quodlibet/qltk/delete.py:76
#, python-format
msgid "Delete %(file_count)d file permanently?"
msgid_plural "Delete %(file_count)d files permanently?"
msgstr[0] "Supprimer %(file_count)d fichier de manière permanente ?"
msgstr[1] "Supprimer %(file_count)d fichiers de manière permanente ?"

#: ../quodlibet/qltk/delete.py:91
msgid "_Delete Files"
msgstr "Supprimer les fichiers"

#: ../quodlibet/qltk/delete.py:106
msgid ""
"The selected songs will be removed from the library and their files moved to "
"the trash."
msgstr ""
"Les titres sélectionnés seront supprimés de la bibliothèque et leurs "
"fichiers déplacés vers la corbeille."

#: ../quodlibet/qltk/delete.py:115
msgid "The selected files will be moved to the trash."
msgstr "Les fichiers sélectionnés seront supprimés de la corbeille."

#: ../quodlibet/qltk/delete.py:120
#, python-format
msgid "Move %(file_count)d file to the trash?"
msgid_plural "Move %(file_count)d files to the trash?"
msgstr[0] "Déplacer %(file_count)d fichier vers la corbeille ?"
msgstr[1] "Déplacer %(file_count)d fichiers vers la corbeille ?"

#: ../quodlibet/qltk/delete.py:134 ../quodlibet/qltk/delete.py:141
msgid "_Move to Trash"
msgstr "_Mettre à la corbeille"

#: ../quodlibet/qltk/delete.py:152 ../quodlibet/qltk/delete.py:187
#, python-format
msgid "Moving %(current)d/%(total)d."
msgstr "Déplacement de %(current)d/%(total)d."

#: ../quodlibet/qltk/delete.py:173 ../quodlibet/qltk/delete.py:205
msgid "Unable to move to trash"
msgstr "Impossible à déplacer vers la corbeille"

#: ../quodlibet/qltk/delete.py:174 ../quodlibet/qltk/delete.py:206
msgid "Moving one or more files to the trash failed."
msgstr ""
"Le déplacement d'un ou de plusieurs fichiers vers la corbeille a échoué."

#: ../quodlibet/qltk/delete.py:216 ../quodlibet/qltk/delete.py:250
#, python-format
msgid "Deleting %(current)d/%(total)d."
msgstr "Suppression en cours de %(current)d/%(total)d."

#: ../quodlibet/qltk/delete.py:236 ../quodlibet/qltk/delete.py:269
msgid "Unable to delete files"
msgstr "Impossible de supprimer les fichiers"

#: ../quodlibet/qltk/delete.py:237 ../quodlibet/qltk/delete.py:270
msgid "Deleting one or more files failed."
msgstr "La suppression d'un ou de plusieurs fichiers a échouée."

#: ../quodlibet/qltk/downloader.py:38
msgid "Downloads"
msgstr "Téléchargements"

#: ../quodlibet/qltk/downloader.py:62
msgid "Size"
msgstr "Taille"

#. Add stop/pause buttons. count = 0 means an indefinite
#. number of steps.
#: ../quodlibet/qltk/downloader.py:94 ../quodlibet/qltk/renamefiles.py:265
#: ../quodlibet/qltk/wlw.py:50
msgid "_Stop"
msgstr "Arrêter"

#: ../quodlibet/qltk/edittags.py:63 ../quodlibet/qltk/edittags.py:74
#, python-format
msgid "missing from %d song"
msgid_plural "missing from %d songs"
msgstr[0] "manquant dans %d titre"
msgstr[1] "manquant dans %d titres"

#: ../quodlibet/qltk/edittags.py:67 ../quodlibet/qltk/edittags.py:71
#, python-format
msgid "different across %d song"
msgid_plural "different across %d songs"
msgstr[0] "différent dans le titre %d"
msgstr[1] "différent dans les %d titres"

#: ../quodlibet/qltk/edittags.py:193
msgid "Split into _Multiple Values"
msgstr "Séparer en _plusieurs valeurs"

#: ../quodlibet/qltk/edittags.py:211
msgid "Split Disc out of _Album"
msgstr "Séparer le disque de l'_album"

#: ../quodlibet/qltk/edittags.py:228
msgid "Split _Version out of Title"
msgstr "Séparer la _version du titre"

#: ../quodlibet/qltk/edittags.py:259
msgid "Split Arranger out of Ar_tist"
msgstr "Séparer l'arrangeur de l'ar_tiste"

#: ../quodlibet/qltk/edittags.py:264
msgid "Split _Performer out of Artist"
msgstr "Séparer l'intér_prète de l'artiste"

#: ../quodlibet/qltk/edittags.py:270
msgid "Split _Performer out of Title"
msgstr "Séparer l'intér_prète du titre"

#: ../quodlibet/qltk/edittags.py:276
msgid "Split _Originalartist out of Title"
msgstr "Séparer l'artiste d'origine (Originalartist) du titre"

#: ../quodlibet/qltk/edittags.py:283
msgid "Add a Tag"
msgstr "Ajouter une étiquette"

#: ../quodlibet/qltk/edittags.py:302
msgid "_Tag:"
msgstr "É_tiquette :"

#: ../quodlibet/qltk/edittags.py:404
msgid "Edit Tags"
msgstr "Éditer les étiquettes"

#: ../quodlibet/qltk/edittags.py:477
msgid "Show _programmatic tags"
msgstr "Afficher les étiquettes _programmables"

#: ../quodlibet/qltk/edittags.py:478
msgid ""
"Access all tags, including machine-generated ones e.g. MusicBrainz or Replay "
"Gain tags"
msgstr ""
"Accéder à toutes les étiquettes, y compris celles générées automatiquement, "
"comme par exemple les étiquettes MusicBrainz ou Replay Gain."

#. Translators: Revert button in the tag editor
#: ../quodlibet/qltk/edittags.py:508
msgctxt "edittags"
msgid "_Revert"
msgstr "_Rétablir"

#. Translators: Save button in the tag editor
#: ../quodlibet/qltk/edittags.py:513
msgctxt "edittags"
msgid "_Save"
msgstr "Enregi_strer"

#: ../quodlibet/qltk/edittags.py:659
msgid "Unable to add tag"
msgstr "Impossible d'ajouter l'étiquette"

#: ../quodlibet/qltk/edittags.py:660
#, python-format
msgid "Unable to add <b>%s</b>"
msgstr "Impossible d'ajouter <b>%s</b>"

#: ../quodlibet/qltk/edittags.py:662
#, fuzzy, python-format
msgid ""
"The files currently selected do not support multiple values for <b>%s</b>."
msgstr ""
"Impossible d'ajouter <b>%s</b>\n"
"\n"
"Les fichiers sélectionnés actuellement ne permettent pas des valeurs "
"multiples."

#. Can't add the new tag.
#: ../quodlibet/qltk/edittags.py:689 ../quodlibet/qltk/edittags.py:856
#: ../quodlibet/qltk/tagsfrompath.py:212 ../quodlibet/util/__init__.py:554
#: ../quodlibet/util/tags.py:231
msgid "Invalid tag"
msgstr "Étiquette non valide"

#: ../quodlibet/qltk/edittags.py:690 ../quodlibet/qltk/edittags.py:857
#: ../quodlibet/qltk/tagsfrompath.py:213
#, python-format
msgid ""
"Invalid tag <b>%s</b>\n"
"\n"
"The files currently selected do not support editing this tag."
msgstr ""
"Étiquette invalide <b>%s</b>\n"
"\n"
"Les fichiers sélectionnés actuellement ne permettent pas l'édition de cette "
"étiquette."

#: ../quodlibet/qltk/edittags.py:828 ../quodlibet/qltk/edittags.py:868
msgid "Invalid value"
msgstr "Valeur non valide"

#: ../quodlibet/qltk/edittags.py:829 ../quodlibet/qltk/edittags.py:869
#, python-format
msgid ""
"Invalid value: <b>%(value)s</b>\n"
"\n"
"%(error)s"
msgstr ""
"Valeur invalide: <b>%(value)s</b>\n"
"\n"
"%(error)s"

#: ../quodlibet/qltk/_editutils.py:28
msgid "Tag may not be accurate"
msgstr "L'étiquette peut ne pas être correcte"

#: ../quodlibet/qltk/_editutils.py:31
#, python-format
msgid ""
"%(file-name)s changed while the program was running. Saving without "
"refreshing your library may overwrite other changes to the song."
msgstr ""
"%(file-name)s semble avoir été modifié pendant le fonctionnement du "
"programme. Enregistrer maintenant sans réactualiser votre bibliothèque "
"pourrait écraser d'autres modifications appliquées au titre."

#: ../quodlibet/qltk/_editutils.py:47
msgid "Unable to save song"
msgstr "Impossible d'enregistrer le titre"

#: ../quodlibet/qltk/_editutils.py:50
#, python-format
msgid ""
"Saving %(file-name)s failed. The file may be read-only, corrupted, or you do "
"not have permission to edit it."
msgstr ""
"L'enregistrement de %(file-name)s a échoué. Le fichier peut être en lecture "
"seule, corrompu, ou vous n'avez pas la permission de l'éditer."

#: ../quodlibet/qltk/_editutils.py:142
msgid "_More options…"
msgstr "_Plus d'options …"

#: ../quodlibet/qltk/entry.py:80
msgid "_Undo"
msgstr "Ann_uler"

#: ../quodlibet/qltk/entry.py:82
msgid "_Redo"
msgstr "_Rétablir"

#: ../quodlibet/qltk/exfalsowindow.py:95
#: ../quodlibet/qltk/quodlibetwindow.py:1066
msgid "_About"
msgstr "_A propos"

#: ../quodlibet/qltk/exfalsowindow.py:99
#: ../quodlibet/qltk/quodlibetwindow.py:1088
msgid "_Check for Updates…"
msgstr "Vérifier les mises à jour …"

#: ../quodlibet/qltk/exfalsowindow.py:105
#: ../quodlibet/qltk/quodlibetwindow.py:1021 ../quodlibet/qltk/songsmenu.py:304
msgid "_Plugins"
msgstr "_Greffons"

#: ../quodlibet/qltk/exfalsowindow.py:267
#, python-format
msgid "%(title)s and %(count)s more"
msgid_plural "%(title)s and %(count)s more"
msgstr[0] "%(title)s et %(count)s de plus"
msgstr[1] "%(title)s et %(count)s de plus"

#: ../quodlibet/qltk/exfalsowindow.py:279
msgid "Ex Falso Preferences"
msgstr "Préférences d'Ex Falso"

#: ../quodlibet/qltk/exfalsowindow.py:289 ../quodlibet/qltk/prefs.py:598
msgid "Split _on:"
msgstr "Séparer _sur:"

#: ../quodlibet/qltk/exfalsowindow.py:295 ../quodlibet/qltk/prefs.py:613
msgid "Tag Editing"
msgstr "Édition d'étiquettes"

#: ../quodlibet/qltk/filesel.py:210
msgid "Folders"
msgstr "Dossiers"

#: ../quodlibet/qltk/filesel.py:253
msgid "_New Folder…"
msgstr "_Nouveau dossier …"

#: ../quodlibet/qltk/filesel.py:262
msgid "_Select all Sub-Folders"
msgstr "_Sélectionner tous les sous-dossiers"

#: ../quodlibet/qltk/filesel.py:374
msgid "New Folder"
msgstr "Nouveau dossier"

#: ../quodlibet/qltk/filesel.py:374
msgid "Enter a name for the new folder:"
msgstr "Saisissez un nom pour le nouveau dossier :"

#: ../quodlibet/qltk/filesel.py:387
msgid "Unable to create folder"
msgstr "Impossible de créer le dossier"

#: ../quodlibet/qltk/filesel.py:404
msgid "Unable to delete folder"
msgstr "Impossible de supprimer le dossier"

#: ../quodlibet/qltk/filesel.py:519 ../quodlibet/qltk/pluginwin.py:167
msgid "Songs"
msgstr "Titres"

#. Translators: As in "by Artist Name"
#: ../quodlibet/qltk/info.py:42
#, python-format
msgid "by %s"
msgstr "par %s"

#: ../quodlibet/qltk/info.py:43 ../quodlibet/qltk/information.py:167
#: ../quodlibet/qltk/information.py:448
#, python-format
msgid "Disc %s"
msgstr "Disque %s"

#: ../quodlibet/qltk/info.py:44 ../quodlibet/qltk/information.py:172
#, python-format
msgid "Track %s"
msgstr "Piste %s"

#: ../quodlibet/qltk/info.py:108
msgid "_Edit Display…"
msgstr "Modifi_er l'affichage…"

#: ../quodlibet/qltk/information.py:105
msgid "No songs are selected."
msgstr "Aucun titre n'est sélectionné."

#: ../quodlibet/qltk/information.py:106
msgid "No Songs"
msgstr "Aucun titre"

#: ../quodlibet/qltk/information.py:121 ../quodlibet/qltk/information.py:338
#: ../quodlibet/qltk/information.py:471 ../quodlibet/qltk/information.py:531
msgid "Information"
msgstr "Informations"

#: ../quodlibet/qltk/information.py:126
msgid "Lyrics"
msgstr "Paroles"

#: ../quodlibet/qltk/information.py:184 ../quodlibet/qltk/information.py:396
#, python-format
msgid "Produced by %s"
msgstr "Produit par %s"

#: ../quodlibet/qltk/information.py:199 ../quodlibet/util/tags.py:76
msgid "artist"
msgstr "artiste"

#: ../quodlibet/qltk/information.py:200 ../quodlibet/qltk/information.py:561
#: ../quodlibet/util/tags.py:76
msgid "artists"
msgstr "artistes"

#. for backwards compat
#: ../quodlibet/qltk/information.py:221 ../quodlibet/util/tags.py:86
#: ../quodlibet/util/tags.py:114
msgid "performers"
msgstr "interprètes"

#: ../quodlibet/qltk/information.py:235 ../quodlibet/qltk/information.py:248
#: ../quodlibet/qltk/songlistcolumns.py:275
msgid "Never"
msgstr "Jamais"

#: ../quodlibet/qltk/information.py:236
#, python-format
msgid "%(n)d time"
msgid_plural "%(n)d times"
msgstr[0] "%(n)d fois"
msgstr[1] "%(n)d fois"

#: ../quodlibet/qltk/information.py:254 ../quodlibet/util/tags.py:139
msgid "added"
msgstr "ajoutée"

#: ../quodlibet/qltk/information.py:255 ../quodlibet/util/tags.py:140
msgid "last played"
msgstr "dernière écoute"

#: ../quodlibet/qltk/information.py:256 ../quodlibet/util/tags.py:150
msgid "plays"
msgstr "joué"

#: ../quodlibet/qltk/information.py:257 ../quodlibet/util/tags.py:151
msgid "skips"
msgstr "sauts"

#: ../quodlibet/qltk/information.py:258 ../quodlibet/util/tags.py:156
msgid "rating"
msgstr "évaluation"

#: ../quodlibet/qltk/information.py:287
msgid "path"
msgstr "chemin"

#: ../quodlibet/qltk/information.py:288 ../quodlibet/util/tags.py:154
msgid "length"
msgstr "durée"

#: ../quodlibet/qltk/information.py:289
msgid "format"
msgstr "format"

#: ../quodlibet/qltk/information.py:290 ../quodlibet/util/tags.py:163
msgid "codec"
msgstr "codec"

#: ../quodlibet/qltk/information.py:291 ../quodlibet/util/tags.py:164
msgid "encoding"
msgstr "encodage"

#: ../quodlibet/qltk/information.py:292 ../quodlibet/util/tags.py:160
msgid "bitrate"
msgstr "débit des données"

#: ../quodlibet/qltk/information.py:293 ../quodlibet/util/tags.py:161
msgid "file size"
msgstr "taille du fichier"

#: ../quodlibet/qltk/information.py:294 ../quodlibet/util/tags.py:149
msgid "modified"
msgstr "modifiée"

#: ../quodlibet/qltk/information.py:331
msgid "Additional"
msgstr "Additionnel"

#: ../quodlibet/qltk/information.py:383
#, python-format
msgid "%d selected"
msgid_plural "%d selected"
msgstr[0] "%d sélectionnée"
msgstr[1] "%d sélectionnées"

#: ../quodlibet/qltk/information.py:458
msgid "Track unavailable"
msgstr "Piste indisponible"

#: ../quodlibet/qltk/information.py:464
msgid "Track List"
msgstr "Liste de pistes"

#: ../quodlibet/qltk/information.py:505 ../quodlibet/qltk/information.py:578
#, python-format
msgid "%d song with no album"
msgid_plural "%d songs with no album"
msgstr[0] "%d titre sans album"
msgstr[1] "%d titres sans album"

#: ../quodlibet/qltk/information.py:508
msgid "Selected Discography"
msgstr "Discographie sélectionnée"

#: ../quodlibet/qltk/information.py:558
#, python-format
msgid "%d song with no artist"
msgid_plural "%d songs with no artist"
msgstr[0] "%d titre sans artiste"
msgstr[1] "%d titres sans artiste"

#: ../quodlibet/qltk/information.py:586 ../quodlibet/util/tags.py:74
msgid "albums"
msgstr "albums"

#: ../quodlibet/qltk/information.py:599
msgid "Total length:"
msgstr "Durée totale :"

#: ../quodlibet/qltk/information.py:603
msgid "Total size:"
msgstr "Taille totale :"

#: ../quodlibet/qltk/information.py:606
msgid "Files"
msgstr "Fichiers"

#: ../quodlibet/qltk/lyrics.py:37
msgid "_Download"
msgstr "_Télécharger"

#: ../quodlibet/qltk/lyrics.py:40
msgid "_Edit"
msgstr "_Éditer"

#. buffer.set_text(_("No lyrics found.\n\nYou can click the "
#. "Download button to have Quod Libet search "
#. "for lyrics online.  You can also enter them "
#. "yourself and click save."))
#: ../quodlibet/qltk/lyrics.py:73 ../quodlibet/qltk/lyrics.py:109
msgid "No lyrics found for this song."
msgstr "Ce titre ne contient aucune parole."

#: ../quodlibet/qltk/lyrics.py:82
msgid "Searching for lyrics…"
msgstr "Recherche de paroles ..."

#: ../quodlibet/qltk/maskedbox.py:20
msgid "Are you sure you want to remove all songs?"
msgstr "Confirmer la suppression de tous les titres ?"

#: ../quodlibet/qltk/maskedbox.py:21
msgid "The selected songs will be removed from the library."
msgstr "Les titres sélectionnés seront supprimés de la bibliothèque."

#: ../quodlibet/qltk/maskedbox.py:44
msgid "Unhide"
msgstr "Réafficher"

#: ../quodlibet/qltk/maskedbox.py:86
msgid "_Unhide"
msgstr "Réafficher"

#: ../quodlibet/qltk/msg.py:41
msgid "Discard tag changes?"
msgstr "Abandonner les modifications apportées aux étiquettes ?"

#: ../quodlibet/qltk/msg.py:42
msgid ""
"Tags have been changed but not saved. Save these files, or revert and "
"discard changes?"
msgstr ""
"Des étiquettes ont été changées, mais n'ont pas été enregistrées. "
"Enregistrer ces fichiers, ou abandonner les changements?"

#: ../quodlibet/qltk/msg.py:55 ../quodlibet/qltk/prefs.py:595
#: ../quodlibet/qltk/textedit.py:64 ../quodlibet/qltk/tracknumbers.py:117
msgid "_Revert"
msgstr "_Rétablir"

#: ../quodlibet/qltk/msg.py:86
msgid "File exists"
msgstr "Le fichier existe"

#: ../quodlibet/qltk/msg.py:88
#, python-format
msgid "Replace %(file-name)s?"
msgstr "Remplacer %(file-name)s ?"

#: ../quodlibet/qltk/msg.py:94
msgid "_Replace File"
msgstr "_Remplacer le fichier"

#: ../quodlibet/qltk/notif.py:182
msgid "Active tasks"
msgstr "Tâches actives"

#: ../quodlibet/qltk/notif.py:188
#, python-format
msgid "%d tasks running"
msgstr "%d tâches en cours"

#: ../quodlibet/qltk/playorder.py:254
msgid "Toggle shuffle mode"
msgstr "Basculer le mode lecture aléatoire"

#: ../quodlibet/qltk/playorder.py:270
msgid "Toggle repeat mode"
msgstr "Basculer le mode Répétition"

#: ../quodlibet/qltk/pluginwin.py:44
msgid "Plugin Errors"
msgstr "Erreurs de greffon"

#: ../quodlibet/qltk/pluginwin.py:124
msgid "Enabled"
msgstr "Activé"

#: ../quodlibet/qltk/pluginwin.py:125
msgid "Disabled"
msgstr "Désactivé"

#: ../quodlibet/qltk/pluginwin.py:131
msgid "No category"
msgstr "Aucune catégorie"

#: ../quodlibet/qltk/pluginwin.py:169
msgid "Events"
msgstr ""

#: ../quodlibet/qltk/pluginwin.py:170
#, fuzzy
msgid "Play Order"
msgstr "_Ordre :"

#: ../quodlibet/qltk/pluginwin.py:171
#, fuzzy
msgid "Editing"
msgstr "Édition d'étiquettes (\"tags\")"

#: ../quodlibet/qltk/pluginwin.py:173
#, fuzzy
msgid "Covers"
msgstr "Taille de la jaquette :"

#: ../quodlibet/qltk/pluginwin.py:309
msgid "No plugins found."
msgstr "Aucun greffon trouvé."

#: ../quodlibet/qltk/pluginwin.py:358
msgid "Plugins"
msgstr "Greffons"

#: ../quodlibet/qltk/pluginwin.py:402
msgid "Show _Errors"
msgstr "Montrer les _erreurs"

#: ../quodlibet/qltk/prefs.py:45
msgid "_Disc"
msgstr "_Disque"

#: ../quodlibet/qltk/prefs.py:46
msgid "_Track"
msgstr "Pis_te"

#: ../quodlibet/qltk/prefs.py:47
msgid "Grou_ping"
msgstr "regrou_per"

#: ../quodlibet/qltk/prefs.py:50
msgid "Al_bum"
msgstr "Al_bum"

#: ../quodlibet/qltk/prefs.py:55
msgid "_Filename"
msgstr "Nom de _fichier"

#: ../quodlibet/qltk/prefs.py:57
msgid "_Length"
msgstr "D_urée"

#: ../quodlibet/qltk/prefs.py:64
msgid "_Jump to playing song automatically"
msgstr "_Aller automatiquement au titre en cours de lecture"

#: ../quodlibet/qltk/prefs.py:66
msgid "When the playing song changes, scroll to it in the song list"
msgstr "Défiler jusqu'au titre, dès qu'il est joué"

#: ../quodlibet/qltk/prefs.py:82
msgid "_Others:"
msgstr "Au_tres :"

#: ../quodlibet/qltk/prefs.py:88
msgid "_Edit…"
msgstr "_Éditer …"

#: ../quodlibet/qltk/prefs.py:91
msgid "Add or remove additional column headers"
msgstr "Ajouter ou supprimer des colonnes supplémentaires"

#: ../quodlibet/qltk/prefs.py:101
msgid "Visible Columns"
msgstr "Colonnes visibles"

#: ../quodlibet/qltk/prefs.py:104
msgid "Title includes _version"
msgstr "Le titre contient la _version"

#: ../quodlibet/qltk/prefs.py:106
msgid "Artist includes all _people"
msgstr "L'artiste contient toutes les personnes"

#: ../quodlibet/qltk/prefs.py:108
msgid "Album includes _disc subtitle"
msgstr "L'album contient le sous-titre du _disque"

#: ../quodlibet/qltk/prefs.py:110
msgid "Filename includes _folder"
msgstr "Le nom de _fichier contient le répertoire"

#: ../quodlibet/qltk/prefs.py:123
msgid "Column Preferences"
msgstr "Préférences des colonnes"

#: ../quodlibet/qltk/prefs.py:129
msgid "Apply current configuration to song list, adding new columns to the end"
msgstr ""
"Appliquer la configuration courante à la liste de titres, en ajoutant les "
"nouvelles colonnes à la fin"

#: ../quodlibet/qltk/prefs.py:142 ../quodlibet/qltk/shortcuts.py:24
msgid "Song List"
msgstr "Liste des titres"

#: ../quodlibet/qltk/prefs.py:222
msgid "Edit Columns"
msgstr "Modifier les colonnes"

#: ../quodlibet/qltk/prefs.py:259
msgid "Duration totals"
msgstr "Durée totale"

#: ../quodlibet/qltk/prefs.py:271
msgid "_Global filter:"
msgstr "Filtre _global :"

#: ../quodlibet/qltk/prefs.py:277
msgid "Apply this query in addition to all others"
msgstr "Appliquer cette recherche avec tous les autres"

#. Translators: The heading of the preference group, no action
#: ../quodlibet/qltk/prefs.py:283
msgctxt "heading"
msgid "Search"
msgstr "Rechercher"

#: ../quodlibet/qltk/prefs.py:287 ../quodlibet/qltk/shortcuts.py:21
msgid "Browsers"
msgstr "Navigateurs"

#: ../quodlibet/qltk/prefs.py:293
msgid "Confirm _multiple ratings"
msgstr "Confirmer les évaluations _multiples"

#: ../quodlibet/qltk/prefs.py:295
msgid ""
"Ask for confirmation before changing the rating of multiple songs at once"
msgstr "Demander confirmation avant de noter plusieurs titres à la fois"

#: ../quodlibet/qltk/prefs.py:298
msgid "Enable _one-click ratings"
msgstr "Activer les n_otations en un clic"

#: ../quodlibet/qltk/prefs.py:300
msgid "Enable rating by clicking on the rating column in the song list"
msgstr "Activer l'évaluation par un clic dans la colonne évaluation des titres"

#: ../quodlibet/qltk/prefs.py:306 ../quodlibet/qltk/prefs.py:616
msgid "Ratings"
msgstr "Evaluations"

#. Filename choice algorithm config
#: ../quodlibet/qltk/prefs.py:312
msgid "Prefer _embedded art"
msgstr "Préférer les illustrations incorporées aux fichiers"

#: ../quodlibet/qltk/prefs.py:314
msgid ""
"Choose to use artwork embedded in the audio (where available) over other "
"sources"
msgstr ""

#: ../quodlibet/qltk/prefs.py:319
msgid "_Fixed image filename:"
msgstr "Nom de l'image fixe :"

#: ../quodlibet/qltk/prefs.py:321
msgid "The single image filename to use if selected"
msgstr "Le nom de fichier de l'image à utiliser si sélectionné"

#: ../quodlibet/qltk/prefs.py:327
msgid "The album art image file to use when forced"
msgstr ""

#: ../quodlibet/qltk/prefs.py:336
msgid "Album Art"
msgstr "Pochettes d'album"

#: ../quodlibet/qltk/prefs.py:357
msgid "Playback"
msgstr "Lecture"

#: ../quodlibet/qltk/prefs.py:362
msgid "Output Configuration"
msgstr "Afficher la configuration"

#: ../quodlibet/qltk/prefs.py:373
msgid ""
"If no Replay Gain information is available for a song, scale the volume by "
"this value"
msgstr ""
"Si aucune information de Replay Gain n'est disponible pour un titre, "
"multiplier le volume par cette valeur"

#: ../quodlibet/qltk/prefs.py:376
msgid "_Fall-back gain (dB):"
msgstr "Gain par _défaut (dB) :"

#: ../quodlibet/qltk/prefs.py:387
msgid ""
"Scale volume for all songs by this value, as long as the result will not clip"
msgstr ""
"Multiplier le volume pour tous les titres par cette valeur, tant que le "
"résultat ne sature pas"

#: ../quodlibet/qltk/prefs.py:390
msgid "_Pre-amp gain (dB):"
msgstr "Gain _global (dB) :"

#: ../quodlibet/qltk/prefs.py:395
msgid "_Enable Replay Gain volume adjustment"
msgstr "_Activer l'ajustement de volume par les valeurs Replay Gain"

#: ../quodlibet/qltk/prefs.py:420
msgid "Replay Gain Volume Adjustment"
msgstr "Ajustement du volume par Replay Gain"

#: ../quodlibet/qltk/prefs.py:450
msgid "_Default rating:"
msgstr "Évaluation par _défaut :"

#: ../quodlibet/qltk/prefs.py:493
msgid "Rating _scale:"
msgstr "Échelle d'évaluation :"

#: ../quodlibet/qltk/prefs.py:542
msgid ""
"Bayesian Average factor (C) for aggregated ratings.\n"
"0 means a conventional average, higher values mean that albums with few "
"tracks will have less extreme ratings. Changing this value triggers a re-"
"calculation for all albums."
msgstr ""

#: ../quodlibet/qltk/prefs.py:547
msgid "_Bayesian averaging amount:"
msgstr ""

#: ../quodlibet/qltk/prefs.py:556
msgid "Save ratings and play _counts"
msgstr "Enregistrer la notation et le _nombre d'écoutes"

#: ../quodlibet/qltk/prefs.py:560
msgid "_Email:"
msgstr "Courri_el :"

#: ../quodlibet/qltk/prefs.py:562
msgid "Ratings and play counts will be set for this email address"
msgstr ""
"La notation et le nombre d'écoutes seront enregistrés pour cette adresse "
"électronique"

#: ../quodlibet/qltk/prefs.py:577
msgid "Auto-save tag changes"
msgstr "Enregistrer automatiquement les changements "

#: ../quodlibet/qltk/prefs.py:579
msgid "Save changes to tags without confirmation when editing multiple files"
msgstr ""
"Enregistrer les étiquettes modifées sans confirmation lorsque plusieurs "
"fichiers sont édités en même temps"

#: ../quodlibet/qltk/prefs.py:587
msgid ""
"A set of separators to use when splitting tag values in the tag editor. The "
"list is space-separated"
msgstr ""

#: ../quodlibet/qltk/prefs.py:610
msgid "Tags"
msgstr "Étiquettes"

#: ../quodlibet/qltk/prefs.py:631
#, fuzzy
msgid "Updating for new ratings"
msgstr "_Nouvelle radio internet"

#: ../quodlibet/qltk/prefs.py:641
msgid "Scan library _on start"
msgstr "Rafraîchir la bibliothèque au démarrage"

#: ../quodlibet/qltk/prefs.py:651 ../quodlibet/qltk/quodlibetwindow.py:1100
msgid "_Scan Library"
msgstr "_Rechercher dans la bibliothèque"

#: ../quodlibet/qltk/prefs.py:653 ../quodlibet/qltk/quodlibetwindow.py:1162
msgid "Check for changes in your library"
msgstr "Chercher les changements dans la bibliothèque"

#: ../quodlibet/qltk/prefs.py:658
msgid "Re_build Library"
msgstr "Re_charger la bibliothèque"

#: ../quodlibet/qltk/prefs.py:661
msgid "Reload all songs in your library. This can take a long time."
msgstr ""
"Recharger tous les titres de votre bibliothèque. Cette opération peut durer "
"un certain temps."

#: ../quodlibet/qltk/prefs.py:671
msgid "Scan Directories"
msgstr " _Répertoires à scanner"

#: ../quodlibet/qltk/prefs.py:677
msgid "Hidden Songs"
msgstr "Titre cachés"

#: ../quodlibet/qltk/properties.py:158 ../quodlibet/util/collection.py:398
#, python-format
msgid "%(title)s and %(count)d more"
msgid_plural "%(title)s and %(count)d more"
msgstr[0] "%(title)s et %(count)d de plus"
msgstr[1] "%(title)s et %(count)d de plus"

#: ../quodlibet/qltk/properties.py:162 ../quodlibet/qltk/properties.py:164
msgid "Properties"
msgstr "Propriétés"

#: ../quodlibet/qltk/queue.py:101
msgid "_Queue"
msgstr "_file d'attente"

#: ../quodlibet/qltk/queue.py:126
msgid "Stop Once Empty"
msgstr ""

#: ../quodlibet/qltk/queue.py:130
#, fuzzy
msgid "_Clear Queue"
msgstr "_Nettoyer"

#: ../quodlibet/qltk/queue.py:242
#, python-format
msgid "%(count)d song (%(time)s)"
msgid_plural "%(count)d songs (%(time)s)"
msgstr[0] "%(count)d titre (%(time)s)"
msgstr[1] "%(count)d titres (%(time)s)"

#: ../quodlibet/qltk/quodlibetwindow.py:198
msgid "_Browse Library"
msgstr "_Parcourir la bibliothèque"

#: ../quodlibet/qltk/quodlibetwindow.py:395
msgid "Toggle queue visibility"
msgstr "Basculer la visibilité de la file d'attente"

#: ../quodlibet/qltk/quodlibetwindow.py:516
msgid "Playback Error"
msgstr "Erreur de lecture"

#: ../quodlibet/qltk/quodlibetwindow.py:524
msgid "Set up library directories?"
msgstr "Choisir des répertoires contenant les librairies"

#: ../quodlibet/qltk/quodlibetwindow.py:525
msgid "You don't have any music library set up. Would you like to do that now?"
msgstr ""

#: ../quodlibet/qltk/quodlibetwindow.py:531
msgid "_Not Now"
msgstr "Pas mai_ntenant"

#: ../quodlibet/qltk/quodlibetwindow.py:532
msgid "_Set Up"
msgstr "Configurer"

#: ../quodlibet/qltk/quodlibetwindow.py:956
msgid "Unable to add songs"
msgstr "Impossible d'ajouter les titres"

#: ../quodlibet/qltk/quodlibetwindow.py:957
#: ../quodlibet/qltk/quodlibetwindow.py:1364
#, python-format
msgid "%s uses an unsupported protocol."
msgstr "%s utilise un protocole non supporté."

#: ../quodlibet/qltk/quodlibetwindow.py:980
msgid "_Jump to Playing Song"
msgstr "_Aller au titre en cours de lecture"

#: ../quodlibet/qltk/quodlibetwindow.py:986
msgid "_File"
msgstr "_Fichier"

#: ../quodlibet/qltk/quodlibetwindow.py:987
msgid "_Song"
msgstr "Titre_s"

#: ../quodlibet/qltk/quodlibetwindow.py:988
msgid "_View"
msgstr "Afficha_ge"

#: ../quodlibet/qltk/quodlibetwindow.py:989
msgid "_Browse"
msgstr "Navigation"

#: ../quodlibet/qltk/quodlibetwindow.py:990
msgid "_Control"
msgstr "Lecture"

#: ../quodlibet/qltk/quodlibetwindow.py:991
msgid "_Help"
msgstr "_Aide"

#: ../quodlibet/qltk/quodlibetwindow.py:997
msgid "_Add a Folder…"
msgstr "_Ajouter un dossier ..."

#: ../quodlibet/qltk/quodlibetwindow.py:1002
msgid "_Add a File…"
msgstr "_Ajouter un fichier ..."

#: ../quodlibet/qltk/quodlibetwindow.py:1007
msgid "_Add a Location…"
msgstr "Ajouter un chemin ..."

#: ../quodlibet/qltk/quodlibetwindow.py:1036
msgid "Edit Bookmarks…"
msgstr "Modifier les signets"

#: ../quodlibet/qltk/quodlibetwindow.py:1056
msgid "Stop After This Song"
msgstr "Arrêter après ce titre"

#: ../quodlibet/qltk/quodlibetwindow.py:1062
msgid "_Keyboard Shortcuts"
msgstr "Raccourcis clavier"

#: ../quodlibet/qltk/quodlibetwindow.py:1071
msgid "Online Help"
msgstr "Aide en ligne"

#: ../quodlibet/qltk/quodlibetwindow.py:1080
msgid "Search Help"
msgstr "Aide à la recherche"

#: ../quodlibet/qltk/quodlibetwindow.py:1352
msgid "Add a Location"
msgstr "Ajouter un chemin"

#: ../quodlibet/qltk/quodlibetwindow.py:1353
msgid "Enter the location of an audio file:"
msgstr "Saisir le chemin vers un fichier audio :"

#: ../quodlibet/qltk/quodlibetwindow.py:1358
#: ../quodlibet/qltk/quodlibetwindow.py:1363
msgid "Unable to add location"
msgstr "Impossible d'ajouter le chemin"

#: ../quodlibet/qltk/quodlibetwindow.py:1359
#, python-format
msgid "%s is not a valid location."
msgstr "%s n'est pas un chemin valide."

#: ../quodlibet/qltk/quodlibetwindow.py:1372
#: ../quodlibet/qltk/quodlibetwindow.py:1381
msgid "Add Music"
msgstr "Ajouter de la musique"

#: ../quodlibet/qltk/quodlibetwindow.py:1372 ../quodlibet/qltk/scanbox.py:99
#, fuzzy
msgid "_Add Folders"
msgstr "_Ajouter un dossier ..."

#: ../quodlibet/qltk/quodlibetwindow.py:1379
#, fuzzy
msgid "Music Files"
msgstr "Lecteur"

#: ../quodlibet/qltk/quodlibetwindow.py:1381
#, fuzzy
msgid "_Add Files"
msgstr "_Ajouter un fichier ..."

#: ../quodlibet/qltk/ratingsmenu.py:24
#, python-format
msgid "Are you sure you want to change the rating of all %d songs?"
msgstr "Confirmer la modification de l'évaluation de ces %d titres ?"

#: ../quodlibet/qltk/ratingsmenu.py:26
msgid "The saved ratings will be removed"
msgstr "Les évaluations enregistrées seront supprimées"

#: ../quodlibet/qltk/ratingsmenu.py:27
#, python-format
msgid "The rating of all selected songs will be changed to '%s'"
msgstr "L'évaluation des titres sélectionnés sera transformée en '%s'"

#: ../quodlibet/qltk/ratingsmenu.py:57 ../quodlibet/qltk/ratingsmenu.py:111
msgid "_Remove Rating"
msgstr "Supprime_r les évaluations"

#: ../quodlibet/qltk/ratingsmenu.py:98
msgid "Change _Rating"
msgstr "Modifie_r l'évaluation"

#: ../quodlibet/qltk/renamefiles.py:46
msgid "Replace spaces with _underscores"
msgstr "Remplacer les espaces par des _soulignés"

#: ../quodlibet/qltk/renamefiles.py:56
msgid "Strip _Windows-incompatible characters"
msgstr "Remplacer les caractères incompatibles avec _Windows"

#: ../quodlibet/qltk/renamefiles.py:74
msgid "Strip _diacritical marks"
msgstr "Enlever les signes _diacritiques"

#: ../quodlibet/qltk/renamefiles.py:85
msgid "Strip non-_ASCII characters"
msgstr "Remplacer les caractères non-_ASCII"

#: ../quodlibet/qltk/renamefiles.py:95
msgid "Use only _lowercase characters"
msgstr "Utiliser uniquement des caractères minuscules"

#: ../quodlibet/qltk/renamefiles.py:123
msgid "Rename Files"
msgstr "Renommer les fichiers"

#: ../quodlibet/qltk/renamefiles.py:139 ../quodlibet/qltk/tagsfrompath.py:116
msgid "Path Patterns"
msgstr "Chemin des motifs"

#: ../quodlibet/qltk/renamefiles.py:140 ../quodlibet/qltk/tagsfrompath.py:117
msgid "Edit saved patterns…"
msgstr "Éditer les motifs enregistrés..."

#: ../quodlibet/qltk/renamefiles.py:143 ../quodlibet/qltk/tagsfrompath.py:120
#: ../quodlibet/qltk/tracknumbers.py:58
msgid "_Preview"
msgstr "A_perçu"

#: ../quodlibet/qltk/renamefiles.py:190
msgid "New Name"
msgstr "Nouveau nom"

#: ../quodlibet/qltk/renamefiles.py:255
msgid "Unable to rename file"
msgstr "Impossible de renommer le fichier"

#: ../quodlibet/qltk/renamefiles.py:256
#, python-format
msgid ""
"Renaming <b>%(old-name)s</b> to <b>%(new-name)s</b> failed. Possibly the "
"target file already exists, or you do not have permission to make the new "
"file or remove the old one."
msgstr ""
"Le renommage de <b>%(old-name)s</b> en <b>%(new-name)s</b> a échoué. Il se "
"peut que le fichier destination existe déjà, ou que vous n'ayez pas la "
"permission de créer le nouveau fichier ou de supprimer l'ancien."

#: ../quodlibet/qltk/renamefiles.py:264
msgid "Ignore _All Errors"
msgstr "Ignorer _toutes les erreurs"

#: ../quodlibet/qltk/renamefiles.py:267
msgid "_Continue"
msgstr "_Continuer"

#: ../quodlibet/qltk/renamefiles.py:296
msgid "Path is not absolute"
msgstr "Le chemin n'est pas absolu"

#: ../quodlibet/qltk/renamefiles.py:297
#, python-format
msgid ""
"The pattern\n"
"\t<b>%s</b>\n"
"contains / but does not start from root. To avoid misnamed folders, root "
"your pattern by starting it with / or ~/."
msgstr ""
"Le motif\n"
"\t<b>%s</b>\n"
"contient / mais ne commence pas à la racine. Pour éviter des répertoires mal "
"nommés, enracinez votre motif en le commençant par le répertoire / ou le "
"répertoire ~/."

#: ../quodlibet/qltk/scanbox.py:47
msgid ""
"Songs in the listed folders will be added to the library during a library "
"refresh"
msgstr ""
"Les titres placés dans ces répertoires seront ajoutées à votre bibliothèque "
"au prochain rafraîchissement de la bibliothèque."

#: ../quodlibet/qltk/scanbox.py:99
msgid "Select Directories"
msgstr "Choisir des répertoires"

#: ../quodlibet/qltk/searchbar.py:52
msgid "Saved Searches"
msgstr "Recherches sauvegardées"

#: ../quodlibet/qltk/searchbar.py:53
msgid "Edit saved searches…"
msgstr "Éditer les recherches sauvegardées..."

#: ../quodlibet/qltk/searchbar.py:74
msgid "Search your library, using free text or QL queries"
msgstr ""
"Rechercher dans votre bibliothèque, en utilisant un texte libre ou des "
"requêtes QL"

#: ../quodlibet/qltk/searchbar.py:129
msgid "Search after _typing"
msgstr "Rechercher après avoir _tapé au clavier"

#: ../quodlibet/qltk/searchbar.py:132
msgid "Show search results after the user stops typing."
msgstr ""
"Afficher le résultat d'une recherche dès que l'utilisateur a terminé la "
"saisie"

#: ../quodlibet/qltk/searchbar.py:187
msgid "_Limit:"
msgstr "_Limite :"

#: ../quodlibet/qltk/searchbar.py:200
msgid "_Weight"
msgstr "_Pondéré"

#: ../quodlibet/qltk/seekbutton.py:238
msgid "Display remaining time"
msgstr "Montrer la durée restante"

#: ../quodlibet/qltk/shortcuts.py:16
msgid "Main Window"
msgstr "Fenêtre principale"

#: ../quodlibet/qltk/shortcuts.py:17
msgid "Seek backwards by 10 seconds"
msgstr "Reculer de 10 secondes"

#: ../quodlibet/qltk/shortcuts.py:18
msgid "Seek forward by 10 seconds"
msgstr "Avancer de 10 secondes"

#: ../quodlibet/qltk/shortcuts.py:19
msgid "Focus the search entry"
msgstr "Focaliser sur la requête de recherche"

#: ../quodlibet/qltk/shortcuts.py:22
msgid "Reset filters and jump to the playing song"
msgstr "Réinitialiser les filtres et aller au titre en cours de lecture"

#: ../quodlibet/qltk/shortcuts.py:26
msgid "Open the information window for the selected songs"
msgstr "Ouvrir la fenêtre d'informations des titres sélectionnés"

#: ../quodlibet/qltk/shortcuts.py:27
msgid "Open the tag editor for the selected songs"
msgstr "Ouvrir le gestionnaire d'étiquettes des titres sélectionnés"

#: ../quodlibet/qltk/shortcuts.py:28
msgid "Queue the selected songs"
msgstr "Placer en file d'attente les titres sélectionnés"

#: ../quodlibet/qltk/shortcuts.py:29
msgid "Delete the selected songs"
msgstr "Supprimer les titres sélectionnés"

#: ../quodlibet/qltk/shortcuts.py:30
msgid "Show the inline search entry"
msgstr "Afficher le contenu de la recherche interne"

#: ../quodlibet/qltk/shortcuts.py:31
msgid "Left click on a column header"
msgstr "Clic gauche sur le titre de la colonne"

#: ../quodlibet/qltk/shortcuts.py:32
msgid "Add the column to the list of columns to sort by"
msgstr "Ajouter la colonne à la liste des colonnes à trier"

#: ../quodlibet/qltk/shortcuts.py:34
msgid "Tree View"
msgstr "Vue arborescente"

#: ../quodlibet/qltk/shortcuts.py:36 ../quodlibet/qltk/shortcuts.py:41
msgid "Collapses the element or select the parent element"
msgstr "Replier l'élément ou sélectionner l'élément parent"

#: ../quodlibet/qltk/shortcuts.py:37
msgid "Expands the element"
msgstr "Déplier l'élément"

#: ../quodlibet/qltk/shortcuts.py:39
msgid "Text Entries"
msgstr "Entrées texte"

#: ../quodlibet/qltk/shortcuts.py:42
msgid "Redo the last undone change"
msgstr "Rétablir les derniers changement annulés"

#: ../quodlibet/qltk/shortcuts.py:45
msgid "Select all songs in all panes"
msgstr "Sélectionner tous les titres des panneaux"

#: ../quodlibet/qltk/songlist.py:377
#, python-format
msgid "_Filter on %s"
msgstr "_Filtrer sur %s"

#: ../quodlibet/qltk/songlist.py:1094
msgid "All _Headers"
msgstr "Toutes les entêtes"

#: ../quodlibet/qltk/songlist.py:1095
msgid "_Track Headers"
msgstr "Colonnes « _Piste »"

#: ../quodlibet/qltk/songlist.py:1096
msgid "_Album Headers"
msgstr "Colonnes « _Album »"

#: ../quodlibet/qltk/songlist.py:1097
msgid "_People Headers"
msgstr "Colonnes « Ar_tistes »"

#: ../quodlibet/qltk/songlist.py:1098
msgid "_Date Headers"
msgstr "Colonnes « _Date »"

#: ../quodlibet/qltk/songlist.py:1099
msgid "_File Headers"
msgstr "Colonnes « _Fichier »"

#: ../quodlibet/qltk/songlist.py:1100
msgid "_Production Headers"
msgstr "Colonnes « _Production »"

#: ../quodlibet/qltk/songlist.py:1115
msgid "_Customize Headers…"
msgstr "Colonnes « _Personnalisées »"

#: ../quodlibet/qltk/songlist.py:1120
msgid "_Expand Column"
msgstr "Déplier la colonne"

#: ../quodlibet/qltk/songsmenu.py:36
#, python-format
msgid "Run the plugin \"%(name)s\" on %(count)d song?"
msgid_plural "Run the plugin \"%(name)s\" on %(count)d songs?"
msgstr[0] "Lancer le greffon \"%(name)s\" sur la piste %(count)d ?"
msgstr[1] "Lancer le greffon \"%(name)s\" sur les pistes %(count)d ?"

#: ../quodlibet/qltk/songsmenu.py:64
#, python-format
msgid "Run the plugin \"%(name)s\" on %(count)d album?"
msgid_plural "Run the plugin \"%(name)s\" on %(count)d albums?"
msgstr[0] "Lancer le greffon \"%(name)s\" sur l'album %(count)d ?"
msgstr[1] "Lancer le greffon \"%(name)s\" sur les albums %(count)d ?"

#: ../quodlibet/qltk/songsmenu.py:149
msgid "Configure Plugins…"
msgstr "Configurer les greffons …"

#: ../quodlibet/qltk/songsmenu.py:345
msgid "Add to _Queue"
msgstr "A_jouter à la file d'attente"

#: ../quodlibet/qltk/songsmenu.py:368
msgid "_Copy to Device"
msgstr "_Copier sur le périphérique"

#: ../quodlibet/qltk/songsmenu.py:379
msgid "_Remove from Library"
msgstr "Supp_rimer de la bibliothèque"

#: ../quodlibet/qltk/tagsfrompath.py:47
msgid "Replace _underscores with spaces"
msgstr "Remplacer les so_ulignés par des espaces"

#: ../quodlibet/qltk/tagsfrompath.py:57
msgid "_Title-case tags"
msgstr "Mettre une _majuscule aux valeurs résultantes"

#: ../quodlibet/qltk/tagsfrompath.py:67
msgid "Split into multiple _values"
msgstr "Séparer en plusieurs _valeurs"

#: ../quodlibet/qltk/tagsfrompath.py:101
msgid "Tags From Path"
msgstr "Étiquettes par chemin"

#: ../quodlibet/qltk/tagsfrompath.py:138
msgid "Tags replace existing ones"
msgstr "Les étiquettes remplacent celles existantes"

#: ../quodlibet/qltk/tagsfrompath.py:139
msgid "Tags are added to existing ones"
msgstr "Les étiquettes sont ajoutées à celles existantes"

#. Save button
#: ../quodlibet/qltk/tagsfrompath.py:153
msgid "Save"
msgstr "Enregistrer"

#: ../quodlibet/qltk/tagsfrompath.py:195
#, python-format
msgid ""
"The pattern\n"
"\t<b>%s</b>\n"
"is invalid. Possibly it contains the same tag twice or it has unbalanced "
"brackets (&lt; / &gt;)."
msgstr ""
"Le motif\n"
"\t<b>%s</b>\n"
"n'est pas valide. Il peut contenir deux fois la même étiquette ou des "
"parenthèses sans correspondance (&lt; / &gt;)."

#: ../quodlibet/qltk/tagsfrompath.py:216
msgid "Invalid tags"
msgstr "Étiquettes non valides"

#: ../quodlibet/qltk/tagsfrompath.py:217
#, python-format
msgid ""
"Invalid tags <b>%s</b>\n"
"\n"
"The files currently selected do not support editing these tags."
msgstr ""
"Étiquettes invalides <b>%s</b>\n"
"\n"
"Les fichiers sélectionnés actuellement ne permettent pas l'édition de ces "
"étiquettes."

#: ../quodlibet/qltk/textedit.py:142
#, python-format
msgid ""
"The pattern you entered was invalid. Make sure you enter &lt; and &gt; as "
"\\&lt; and \\&gt; and that your tags are balanced.\n"
"\n"
"%s"
msgstr ""
"Le motif saisi est invalide. Assurez-vous d'avoir saisi &lt; et &gt; comme "
"\\&lt; et \\&gt; et que vos étiquettes sont judicieuses.\n"
"\n"
"%s"

#: ../quodlibet/qltk/textedit.py:158
msgid "Edit Display"
msgstr "Modifier l'affichage"

#: ../quodlibet/qltk/tracknumbers.py:39
msgid "Track Numbers"
msgstr "Numéros de pistes"

#: ../quodlibet/qltk/tracknumbers.py:42
msgid "Start fro_m:"
msgstr "Co_mmencer à:"

#: ../quodlibet/qltk/tracknumbers.py:51
msgid "_Total tracks:"
msgstr "Nombre _total de pistes :"

#: ../quodlibet/qltk/unity.py:52
msgid "Play/Pause"
msgstr "Lecture/Pause"

#: ../quodlibet/qltk/unity.py:75
msgid "Previous"
msgstr "Précédent"

#: ../quodlibet/qltk/views.py:923
#, python-format
msgid "and %d more…"
msgstr "et %d de plus …"

#: ../quodlibet/qltk/wlw.py:200
msgid "Saving the songs you changed."
msgstr "Enregistrement en cours des titres modifés."

#: ../quodlibet/qltk/wlw.py:201
#, python-format
msgid ""
"%(current)d/%(total)d songs saved\n"
"(%(remaining)s remaining)"
msgstr ""
"%(current)d/%(total)d titres enregistrés\n"
"(%(remaining)s restantes)"

#: ../quodlibet/qltk/wlw.py:234
#, python-format
msgid "%(current)s of %(all)s"
msgstr "%(current)s sur %(all)s"

#: ../quodlibet/update.py:89
msgid "Checking for Updates"
msgstr "Vérifier les mises à jour"

#: ../quodlibet/update.py:124
msgid "Connection failed"
msgstr "La connexion a échoué"

#: ../quodlibet/update.py:133
#, python-format
msgid "You are already using the newest version %(version)s"
msgstr "Vous utilisez bien la dernière version %(version)s"

#: ../quodlibet/update.py:136
#, python-format
msgid ""
"A new version %(new-version)s is available\n"
"\n"
"You are currently using version %(old-version)s\n"
"\n"
"Visit the <a href='%(url)s'>website</a>"
msgstr ""
"La version plus récente %(new-version)s est disponible\n"
"\n"
"Vous utilisez actuellement l'ancienne version %(old-version)s\n"
"\n"
"Visiter notre <a href='%(url)s'>site Internet</a>"

#: ../quodlibet/util/collection.py:420
msgid "Playlists must have a name"
msgstr "Les listes de lectures doivent être nommées"

#: ../quodlibet/util/collection.py:603
#, python-format
msgid "A playlist named %s already exists."
msgstr "Une liste de lecture appelée %s existe déjà."

#: ../quodlibet/util/cover/built_in.py:26
msgid "Embedded album covers"
msgstr "Pochettes embarquées dans les étiquettes/titres"

#: ../quodlibet/util/cover/built_in.py:27
msgid "Uses covers embedded into audio files."
msgstr "Utilise les pochettes inclues dans les fichiers audio."

#: ../quodlibet/util/cover/built_in.py:49
msgid "Filesystem cover"
msgstr "Pochette dans fichier"

#: ../quodlibet/util/cover/built_in.py:50
msgid ""
"Uses commonly named images found in common directories alongside the song."
msgstr "Utilise les images trouvées dans les répertoires contenant le titre."

#: ../quodlibet/util/__init__.py:93
msgid "Display brief usage information"
msgstr "Afficher des informations d'utilisation succinctes "

#: ../quodlibet/util/__init__.py:95
msgid "Display version and copyright"
msgstr "Afficher la version et le copyright"

#: ../quodlibet/util/__init__.py:135
#, python-format
msgid "Usage: %(program)s %(usage)s"
msgstr "Utilisation : %(program)s %(usage)s"

#: ../quodlibet/util/__init__.py:137
msgid "[options]"
msgstr "[options]"

#: ../quodlibet/util/__init__.py:182
#, python-format
msgid "Option %r not recognized."
msgstr "L'option %r n'est pas reconnue."

#: ../quodlibet/util/__init__.py:185
#, python-format
msgid "Option %r requires an argument."
msgstr "L'option %r nécessite un argument"

#: ../quodlibet/util/__init__.py:188
#, python-format
msgid "%r is not a unique prefix."
msgstr "%r n'est pas un préfixe unique."

#: ../quodlibet/util/__init__.py:364
#, python-format
msgid "%d kbps"
msgstr "%d kbps"

#: ../quodlibet/util/__init__.py:419
#, python-format
msgid "%s second"
msgid_plural "%s seconds"
msgstr[0] "%s secondes"
msgstr[1] "%s secondes"

#: ../quodlibet/util/__init__.py:432
msgid "No time information"
msgstr "Aucun renseignement de durée"

#: ../quodlibet/util/__init__.py:435
#, python-format
msgid "%d second"
msgid_plural "%d seconds"
msgstr[0] "%d seconde"
msgstr[1] "%d secondes"

#: ../quodlibet/util/__init__.py:436
#, python-format
msgid "%d minute"
msgid_plural "%d minutes"
msgstr[0] "%d minute"
msgstr[1] "%d minutes"

#: ../quodlibet/util/__init__.py:437
#, python-format
msgid "%d hour"
msgid_plural "%d hours"
msgstr[0] "%d heure"
msgstr[1] "%d heures"

#: ../quodlibet/util/__init__.py:438
#, python-format
msgid "%d day"
msgid_plural "%d days"
msgstr[0] "%d jour"
msgstr[1] "%d jours"

#: ../quodlibet/util/__init__.py:439
#, python-format
msgid "%d year"
msgid_plural "%d years"
msgstr[0] "%d année"
msgstr[1] "%d années"

#. Translators: If tag names, when capitalized, should not
#. be title-cased ("Looks Like This"), but rather only have
#. the first letter capitalized, translate this string as
#. something non-empty other than "titlecase?".
#: ../quodlibet/util/__init__.py:563
msgctxt "check"
msgid "titlecase?"
msgstr ""

#: ../quodlibet/util/massagers.py:115
msgid ""
"The date must be entered in 'YYYY', 'YYYY-MM-DD' or 'YYYY-MM-DD HH:MM:SS' "
"format."
msgstr ""
"La date doit être saisie au format 'AAAA', 'AAAA-MM-JJ' ou 'AAAA-MM-JJ HH:MM:"
"SS'."

#: ../quodlibet/util/massagers.py:130
msgid "Replay Gain gains must be entered in 'x.yy dB' format."
msgstr "Les gains ReplayGain doivent être saisis au format « x.yy dB »."

#: ../quodlibet/util/massagers.py:151
msgid "Replay Gain peaks must be entered in 'x.yy' format."
msgstr "Les pics ReplayGain doivent être saisis au format 'x.yy'."

#: ../quodlibet/util/massagers.py:173
msgid "MusicBrainz IDs must be in UUID format."
msgstr ""
"Les identifiants de piste MusicBrainz doivent être dans le format UUID."

#. Translators: Leave "official", "promotional", and "bootleg"
#. untranslated. They are the three possible literal values.
#: ../quodlibet/util/massagers.py:195
msgid ""
"MusicBrainz release status must be 'official', 'promotional', or 'bootleg'."
msgstr ""
"Le statut de publication MusicBrainz doit être « official » (officiel), "
"« promotional » (promotionnel) ou « bootleg » (illégal)."

#: ../quodlibet/util/massagers.py:208
msgid "Language must be an ISO 639-2 three-letter code"
msgstr "La langue doit être au format ISO 639-2 avec trois caractères"

#: ../quodlibet/util/songwrapper.py:112
msgid "Unable to edit song"
msgstr "Impossible d'éditer le titre"

#: ../quodlibet/util/songwrapper.py:113
#, python-format
msgid ""
"Saving <b>%s</b> failed. The file may be read-only, corrupted, or you do not "
"have permission to edit it."
msgstr ""
"La sauvegarde de <b>%s</b> a échoué. Le fichier peut être en lecture seule, "
"corrompu, ou vous n'avez pas la permission de l'éditer."

#: ../quodlibet/util/string/__init__.py:34
#: ../quodlibet/util/string/__init__.py:44
msgid "[Invalid Encoding]"
msgstr "[Codage invalide]"

#: ../quodlibet/util/tags.py:74
msgid "album"
msgstr "album"

#: ../quodlibet/util/tags.py:75
msgid "arranger"
msgstr "arrangeur"

#: ../quodlibet/util/tags.py:75
msgid "arrangers"
msgstr "arrangeurs"

#: ../quodlibet/util/tags.py:75
msgid "arrangement"
msgstr "arrangement"

#: ../quodlibet/util/tags.py:77
msgid "author"
msgstr "auteur"

#: ../quodlibet/util/tags.py:77
msgid "authors"
msgstr "auteurs"

#: ../quodlibet/util/tags.py:78
msgid "composer"
msgstr "compositeur"

#: ../quodlibet/util/tags.py:78
msgid "composers"
msgstr "compositeurs"

#: ../quodlibet/util/tags.py:78
msgid "composition"
msgstr "composition"

#. Translators: conducting as in conducting a musical performance
#: ../quodlibet/util/tags.py:80
msgid "conductor"
msgstr "chef d'orchestre"

#: ../quodlibet/util/tags.py:80
msgid "conductors"
msgstr "chefs d'orchestre"

#: ../quodlibet/util/tags.py:80
msgid "conducting"
msgstr "dirigeant"

#: ../quodlibet/util/tags.py:81
msgid "contact"
msgstr "contact"

#: ../quodlibet/util/tags.py:82
msgid "copyright"
msgstr "copyright"

#: ../quodlibet/util/tags.py:83
msgid "date"
msgstr "date"

#: ../quodlibet/util/tags.py:84
msgid "description"
msgstr "description"

#: ../quodlibet/util/tags.py:85
msgid "genre"
msgstr "genre"

#: ../quodlibet/util/tags.py:85
msgid "genres"
msgstr "genres"

#: ../quodlibet/util/tags.py:86
msgid "performer"
msgstr "interprète"

#: ../quodlibet/util/tags.py:87
msgid "grouping"
msgstr "regrouper"

#: ../quodlibet/util/tags.py:88
msgid "language"
msgstr "langue"

#: ../quodlibet/util/tags.py:89
msgid "license"
msgstr "licence"

#: ../quodlibet/util/tags.py:90
msgid "location"
msgstr "endroit"

#: ../quodlibet/util/tags.py:91
msgid "lyricist"
msgstr "parolier"

#: ../quodlibet/util/tags.py:91
msgid "lyricists"
msgstr "paroliers"

#: ../quodlibet/util/tags.py:91
msgid "lyrics"
msgstr "paroles"

#. Translators: Also e.g. "record label", "publisher"
#: ../quodlibet/util/tags.py:93
msgid "organization"
msgstr "organisation"

#: ../quodlibet/util/tags.py:94
msgid "title"
msgstr "titre"

#: ../quodlibet/util/tags.py:95
msgid "version"
msgstr "version"

#: ../quodlibet/util/tags.py:96
msgid "website"
msgstr "site web"

#: ../quodlibet/util/tags.py:98
msgid "album artist"
msgstr "Artiste de l'album"

#: ../quodlibet/util/tags.py:99
msgid "BPM"
msgstr "BPM"

#. Translators: This used to be called "part".
#: ../quodlibet/util/tags.py:102 ../quodlibet/util/tags.py:103
msgid "disc subtitle"
msgstr "sous-titre du disque"

#: ../quodlibet/util/tags.py:104 ../quodlibet/util/tags.py:141
msgid "disc"
msgstr "disque"

#: ../quodlibet/util/tags.py:105 ../quodlibet/util/tags.py:143
msgid "track"
msgstr "piste"

#: ../quodlibet/util/tags.py:106
msgid "label ID"
msgstr "numéro catalogue"

#: ../quodlibet/util/tags.py:107
msgid "original release date"
msgstr "date de première publication "

#: ../quodlibet/util/tags.py:108
msgid "original album"
msgstr "Nom de la première édition "

#: ../quodlibet/util/tags.py:109
msgid "original artist"
msgstr "Artiste (première édition)"

#: ../quodlibet/util/tags.py:110
msgid "recording date"
msgstr "date d'enregistrement "

#: ../quodlibet/util/tags.py:111
msgid "release country"
msgstr "pays de publication"

#. http://musicbrainz.org/doc/MusicBrainzTag
#. Note: picard has changed musicbrainz_trackid to mean release track.
#. We can't do that because of existing libraries, so use a new
#. musicbrainz_releastrackid instead.
#: ../quodlibet/util/tags.py:120
msgid "MusicBrainz recording ID"
msgstr "Identifiant MusicBrainz d'enregistrement"

#: ../quodlibet/util/tags.py:121
msgid "MusicBrainz release track ID"
msgstr "Identifiant MusicBrainz de piste"

#: ../quodlibet/util/tags.py:122
msgid "MusicBrainz release ID"
msgstr "Identifiant MusicBrainz de parution "

#: ../quodlibet/util/tags.py:123
msgid "MusicBrainz artist ID"
msgstr "Identifiant MusicBrainz d'artiste"

#: ../quodlibet/util/tags.py:124
msgid "MusicBrainz release artist ID"
msgstr "Identifiant MusicBrainz d'artiste dans la parution"

#: ../quodlibet/util/tags.py:125
msgid "MusicBrainz TRM ID"
msgstr "Identifiant MusicBrainz de TRM"

#: ../quodlibet/util/tags.py:126
msgid "MusicIP PUID"
msgstr "MusicIP PUID"

#: ../quodlibet/util/tags.py:127
msgid "MusicBrainz album status"
msgstr "Statut MusicBrainz de l'album"

#: ../quodlibet/util/tags.py:128
msgid "MusicBrainz album type"
msgstr "Type MusicBrainz de l'album"

#: ../quodlibet/util/tags.py:129
msgid "MusicBrainz release group ID"
msgstr "Identifiant MusicBrainz groupe de parutions "

#. Translators: "gain" means a volume adjustment, not "to acquire".
#: ../quodlibet/util/tags.py:132
msgid "track gain"
msgstr "gain pour la piste"

#: ../quodlibet/util/tags.py:133
msgid "track peak"
msgstr "pic de la piste"

#. Translators: "gain" means a volume adjustment, not "to acquire".
#: ../quodlibet/util/tags.py:135
msgid "album gain"
msgstr "gain pour l'album"

#: ../quodlibet/util/tags.py:136
msgid "album peak"
msgstr "pic de l'album"

#: ../quodlibet/util/tags.py:137
msgid "reference loudness"
msgstr ""

#: ../quodlibet/util/tags.py:142
msgid "discs"
msgstr "disques"

#: ../quodlibet/util/tags.py:144
msgid "tracks"
msgstr "pistes"

#: ../quodlibet/util/tags.py:145
msgid "last started"
msgstr "dernier lancement"

#: ../quodlibet/util/tags.py:146
msgid "full name"
msgstr "chemin complet"

#: ../quodlibet/util/tags.py:153
msgid "mount point"
msgstr "point de montage"

#: ../quodlibet/util/tags.py:155
msgid "people"
msgstr "personnes"

#: ../quodlibet/util/tags.py:157
msgid "year"
msgstr "année"

#: ../quodlibet/util/tags.py:158
msgid "original release year"
msgstr "année de première publication "

#: ../quodlibet/util/tags.py:159
msgid "bookmark"
msgstr "signet"

#: ../quodlibet/util/tags.py:162
msgid "file format"
msgstr "format de fichier"

#: ../quodlibet/util/tags.py:165
msgid "playlists"
msgstr "listes de lecture"

#: ../quodlibet/util/tags.py:166
msgid "channel count"
msgstr "Nombre de canaux"

#. Translators: e.g. "artist (sort)"
#: ../quodlibet/util/tags.py:256
msgid "sort"
msgstr "trier"

#. Translators: e.g. "performer (roles)"
#: ../quodlibet/util/tags.py:264
msgid "roles"
msgstr "rôles"

#~ msgid "Could not import %s. Audio Feeds browser disabled."
#~ msgstr ""
#~ "Impossible d importer %s. Désactivation de navigateur de flux audio."

#~ msgid "High Res"
#~ msgstr "Haute résolution"

#~ msgid "Audio Backend Failed to Load"
#~ msgstr "Impossible de charger le gestionnaire audio"

#~ msgid ""
#~ "Loading the audio backend '%(name)s' failed. Audio playback will be "
#~ "disabled."
#~ msgstr ""
#~ "Le chargement du périphérique audio '%(name)s' a échoué. La sortie audio "
#~ "est désactivée."

#~ msgid "_Open"
#~ msgstr "_Ouvrir"

#~ msgid ""
#~ "An exception has occured in Quod Libet. A dump file has been saved to <b >"
#~ "%(dump-path)s</b> that will help us debug the crash. Please file a new "
#~ "issue at %(new-issue-url)sand attach this file or include its contents. "
#~ "This file may contain some identifying information about you or your "
#~ "system, such as a list of recent files played. If this is unacceptable, "
#~ "send <b>%(mini-dump-path)s</b> instead with a description of what you "
#~ "were doing."
#~ msgstr ""
#~ "Une exception est survenue dans Quod Libet. Un fichier de débuggage a été "
#~ "enregistré dans <b >%(dump-path)s</b>, qui nous aidera à trouver la cause "
#~ "du problème. Veuillez ouvrir un ticket d'incident à  %(new-issue-url)s et "
#~ "attachez-y ce fichier ou son contenu. Ce fichier peut contenir certaines "
#~ "informations vous identifiant, telles qu'une liste de titres récemment "
#~ "écoutés. Si ceci est inacceptable, envoyez à la place <b>"
#~ "%(mini-dump-path)s</b> accompagné d'une description détaillée du problème."

#~ msgid "Remove all songs from the queue"
#~ msgstr "Supprimer tous les titres de la file d'attente"

#~ msgid "Watch this folder for new songs"
#~ msgstr "Surveiller les modifications sur ce dossier"

#~ msgid "browsers"
#~ msgstr "navigateurs"

#, fuzzy
#~ msgid "Controls the tone of your music with an equalizer."
#~ msgstr "Contrôlez la tonalité de votre musique avec un égaliseur"

#~ msgid "Unable to download lyrics."
#~ msgstr "Impossible de télécharger des paroles."

#~ msgid "Set or toggle the playback order"
#~ msgstr "Définir ou basculer d'un ordre de lecture à un autre"

#~ msgid "Uninitialized iPod"
#~ msgstr "iPod non initialisé"

#~ msgid "Do you want to create an empty database on this iPod?"
#~ msgstr "Voulez-vous créer une base de données vide sur cet iPod ?"

#~ msgid "_Volume Gain (dB):"
#~ msgstr "Gain du _volume (dB) :"

#~ msgid "Combine tags with _multiple values"
#~ msgstr "Combiner les tags à valeurs _multiples"

#~ msgid "Model:"
#~ msgstr "Modèle :"

#~ msgid "Capacity:"
#~ msgstr "Capacité :"

#~ msgid "Firmware:"
#~ msgstr "Firmware :"

#, fuzzy
#~ msgid "Removing orphaned iPod track"
#~ msgstr "W: suppression d'une piste orpheline de l'iPod"

#, fuzzy
#~ msgid "Saving iPod database…"
#~ msgstr "Impossible d'enregistrer la base de données de l'iPod"

#~ msgid "Unable to save iPod database"
#~ msgstr "Impossible d'enregistrer la base de données de l'iPod"

#, fuzzy
#~ msgid "Could not find libgpod, iPod support disabled."
#~ msgstr ""
#~ "Impossible d importer %s. Désactivation de navigateur de flux audio."

#, fuzzy
#~ msgid "Track Repeat"
#~ msgstr "pic de la piste"

#~ msgid "Shuffle"
#~ msgstr "Mélangé"

#~ msgid "Weighted"
#~ msgstr "Mélangé et pondéré"

#~ msgid "_Weighted"
#~ msgstr "Mélangé et _pondéré"

#~ msgid "_One Song"
#~ msgstr "_Une chanson"

#~ msgid "Restart the playlist when finished"
#~ msgstr ""
#~ "Recommencer la liste de lecture après que toutes les chansons ont été "
#~ "jouées"

#~ msgid "Disable Browser"
#~ msgstr "Désactiver le navigateur"

#~ msgid "_Disable Browser"
#~ msgstr "_Désactiver le navigateur"

#, fuzzy
#~ msgid "Force Write"
#~ msgstr "Écrire"

#~ msgid "Filter on _Genre"
#~ msgstr "Filtrer sur ce _genre"

#~ msgid "Filter on _Artist"
#~ msgstr "Filtrer sur cet _artiste"

#~ msgid "Filter on Al_bum"
#~ msgstr "Filtrer sur cet al_bum"

#~ msgid "_Music"
#~ msgstr "_Musique"

#, fuzzy
#~ msgid "Add Bookmark"
#~ msgstr "Signets"

#~ msgid "Song _List"
#~ msgstr "_Liste de chansons"

#, fuzzy
#~ msgid "D:"
#~ msgstr "A:"

#, fuzzy
#~ msgid "W:"
#~ msgstr "A:"

#, fuzzy
#~ msgid "E:"
#~ msgstr "E: "

#, fuzzy
#~ msgid "Stop _after this song"
#~ msgstr "Arrêter après cette chanson"

#, fuzzy
#~ msgid "Found %d result."
#~ msgid_plural "Found %d results."
#~ msgstr[0] "et %d de plus..."
#~ msgstr[1] "et %d de plus..."

#, fuzzy
#~ msgid "Split _disc from album"
#~ msgstr "Séparer le disque de l'_album"

#, fuzzy
#~ msgid "Timeout"
#~ msgstr "Temps"

#, fuzzy
#~ msgid "Select an album"
#~ msgstr "Choisir _tous"

#, fuzzy
#~ msgid "%(title)s and %(count)d more…"
#~ msgid_plural "%(title)s and %(count)d more…"
#~ msgstr[0] "%(title)s et %(count)d de plus"
#~ msgstr[1] "%(title)s et %(count)d de plus"

#, fuzzy
#~ msgid "Playlist Export"
#~ msgstr "Listes de lecture"

#~ msgid "_Use rounded corners on thumbnails"
#~ msgstr "_Utiliser des coins arrondis pour les vignettes"

#, fuzzy
#~ msgid "Round the corners of album artwork thumbnail images."
#~ msgstr ""
#~ "Arrondir les coins des pochettes d'album. Peut nécessiter un redémarrage "
#~ "pour prendre effet."

#~ msgid "Re_fresh Library"
#~ msgstr "Ra_fraîchir la bibliothèque"

#, fuzzy
#~ msgid "_Remove rating"
#~ msgstr "Supprimer les doublons"

#, fuzzy
#~ msgid "Unable to open input files"
#~ msgstr "Impossible d'ouvrir les fichiers"

#~ msgid ""
#~ "GStreamer has no element to handle reading files. Check your GStreamer "
#~ "installation settings."
#~ msgstr ""
#~ "GStreamer n'a aucun élément pour gérer la lecture de fichiers. Vérifiez "
#~ "votre installation."

#, fuzzy
#~ msgid "Invalid audio backend"
#~ msgstr "Valeur non valide"

#, fuzzy
#~ msgid "The audio backend '%(backend-name)s' could not be loaded."
#~ msgstr "Le moteur audio %r n'est pas installé."

#~ msgid "ql-save"
#~ msgstr "Enregi_strer"

#~ msgid "command|filename"
#~ msgstr "nom_de_fichier"

#~ msgid "command|tag"
#~ msgstr "etiquette"

#, fuzzy
#~ msgid "%s: Could not find 'libudev'."
#~ msgstr "%s: Impossible de trouver %s."

#, fuzzy
#~ msgid "heading|Search"
#~ msgstr "Rechercher"

#~ msgid "%d of %d"
#~ msgstr "%d sur %d"

#~ msgid "Usage: %s %s\n"
#~ msgstr "Utilisation: %s %s\n"

#~ msgid "_Download..."
#~ msgstr "_Télécharger..."

#, fuzzy
#~ msgid "_New Station..."
#~ msgstr "_Nouvelle radio internet"

#~ msgid "Overwrite <b>%s</b>?"
#~ msgstr "Écraser <b>%s</b> ?"

#~ msgid "Output Error"
#~ msgstr "Erreur de sortie"

#~ msgid "Quod Libet is already running."
#~ msgstr "Quod Libet est déjà en fonctionnement."

#~ msgid "No song is currently playing."
#~ msgstr "Il n'y a pas de chanson en cours de lecture."

#~ msgid "Unable to write to %s. Removing it."
#~ msgstr "Impossible d'écrire le fichier %s. Suppression."

#~ msgid "_Edit Bookmarks..."
#~ msgstr "_Modifier les signets"

#~ msgid "_New Folder..."
#~ msgstr "_Nouveau dossier..."

#~ msgid "_Add to Playlist"
#~ msgstr "_Ajouter à la liste de lecture"

#~ msgid "_Edit Display..."
#~ msgstr "_Éditer l'affichage des informations..."

#~ msgid "Output Log"
#~ msgstr "Journal"

#, fuzzy
#~ msgid "%(song_count)d songs"
#~ msgstr "%(count)d radio"

#~ msgid "_Add a Location..."
#~ msgstr "_Ajouter une adresse..."

#~ msgid "_Output Log"
#~ msgstr "J_ournal"

#~ msgid "Invalid command %r received."
#~ msgstr "Commande invalide (%r) reçue."

#~ msgid "Unknown browser %r."
#~ msgstr "Navigateur inconnu (%r)."

#, fuzzy
#~ msgid "Custom _Sort..."
#~ msgstr "_Configurer les colonnes..."

#, fuzzy
#~ msgid "Are you sure you want to run the \"%s\" plugin on %d song?"
#~ msgid_plural "Are you sure you want to run the \"%s\" plugin on %d songs?"
#~ msgstr[0] ""
#~ "Vous êtes sur le point de changer la notation de %d chansons.\n"
#~ "Voulez-vous continuer?"
#~ msgstr[1] ""
#~ "Vous êtes sur le point de changer la notation de %d chansons.\n"
#~ "Voulez-vous continuer?"

#, fuzzy
#~ msgid "Are you sure you want to run the \"%s\" plugin on %d album?"
#~ msgid_plural "Are you sure you want to run the \"%s\" plugin on %d albums?"
#~ msgstr[0] "Vous allez supprimer %d chanson."
#~ msgstr[1] "Vous allez supprimer %d chansons."

#, fuzzy
#~ msgid "Track Headers"
#~ msgstr "Colonnes « _Piste »"

#, fuzzy
#~ msgid "People Headers"
#~ msgstr "Colonnes « Ar_tistes »"

#, fuzzy
#~ msgid "Album Headers"
#~ msgstr "Colonnes « _Album »"

#, fuzzy
#~ msgid "Date Headers"
#~ msgstr "Colonnes « _Date »"

#, fuzzy
#~ msgid "File Headers"
#~ msgstr "Colonnes « _Fichier »"

#, fuzzy
#~ msgid "Production Headers"
#~ msgstr "Colonnes « _Production »"

#~ msgid "Tag:"
#~ msgstr "É_tiquette :"

#~ msgid "Too Many Errors"
#~ msgstr "Trop d'erreurs"

#~ msgid "Stopping playback because there were %d errors in a row."
#~ msgstr "Arrêt de la lecture suite à %d erreurs successives."

#~ msgid "Warnings"
#~ msgstr "Avertissements"

#~ msgid "No log available."
#~ msgstr "Aucun journal disponible"

#, fuzzy
#~ msgid "album artist (sort)"
#~ msgstr "Artiste de l'album"

#, fuzzy
#~ msgid "artist (sort)"
#~ msgstr "artistes"

#, fuzzy
#~ msgid "album (sort)"
#~ msgstr "Artiste de l'album"

#, fuzzy
#~ msgid "performer (sort)"
#~ msgstr "interprètes"

#, fuzzy
#~ msgid "performers (sort)"
#~ msgstr "interprètes"

#~ msgid "MusicBrainz album artist ID"
#~ msgstr "Identifiant MusicBrainz - artiste (album)"

#~ msgid "errors"
#~ msgstr "erreurs"

#~ msgid "Permanently delete this file?"
#~ msgstr "Supprimer définitivement ce fichier?"

#~ msgid "Permanently delete these files?"
#~ msgstr "Supprimer définitivement ces fichiers?"

#~ msgid "%(title)s and %(count)d more..."
#~ msgid_plural "%(title)s and %(count)d more..."
#~ msgstr[0] "%(title)s et %(count)d de plus..."
#~ msgstr[1] "%(title)s et %(count)d de plus..."

#~ msgid "Version:"
#~ msgstr "Version:"

#~ msgid "_Cause an Error"
#~ msgstr "_Provoquer une erreur"

#~ msgid ""
#~ "%s could not be added to your library.\n"
#~ "\n"
#~ msgstr ""
#~ "Impossible d'ajouter %s à la bibliothèque.\n"
#~ "\n"

#~ msgid "Do you wish to continue?"
#~ msgstr "Voulez-vous continuer?"

#, fuzzy
#~ msgid "Confirm duplicates removal"
#~ msgstr "Confirmez la suppression de la liste de lecture"

#~ msgid "No eject command found."
#~ msgstr "Pas de commande d'éjection trouvée."

#~ msgid "Unable to start web browser"
#~ msgstr "Impossible de lancer un navigateur web"

#~ msgid ""
#~ "A web browser could not be found. Please set your $BROWSER variable, or "
#~ "make sure /usr/bin/sensible-browser exists."
#~ msgstr ""
#~ "Aucun navigateur web n'a pu être trouvé. Veuillez positionner votre "
#~ "variable $BROWSER, ou assurez-vous de l'existence de /usr/bin/sensible-"
#~ "browser."

#~ msgid "Library Error"
#~ msgstr "Erreur de bibliothèque"

#, fuzzy
#~ msgid "_Output device:"
#~ msgstr "Pipeline de s_ortie"

#~ msgid "translator-credits"
#~ msgstr ""
#~ "Joshua Kwan <joshk@triplehelix.org>\n"
#~ "kwikwi <kwiskas@gmail.com>\n"
#~ "fab <fab@gnux.info>\n"
#~ "Bastien Gorissen <kadomony@gmail.com>\n"
#~ "Nick Boultbee <nick.boultbee@googlemail.com>"

#~ msgid "Other columns to display, separated by spaces"
#~ msgstr ""
#~ "Listez les autres en-têtes que vous voulez voir affichés, séparées par "
#~ "des espaces"

#~ msgid "_Edit and Continue"
#~ msgstr "Éditer et Continuer"

#, fuzzy
#~ msgid "You are about to change the rating of %d song."
#~ msgid_plural "You are about to change the rating of %d songs."
#~ msgstr[0] ""
#~ "Vous êtes sur le point de changer la notation de %d chanson.\n"
#~ "Voulez-vous continuer?"
#~ msgstr[1] ""
#~ "Vous êtes sur le point de changer la notation de %d chansons.\n"
#~ "Voulez-vous continuer?"

#~ msgid "Confirm rating"
#~ msgstr "Vérifier notation"

#~ msgid "Search your library"
#~ msgstr "Rechercher dans votre bibliothèque de musique"

#~ msgid ""
#~ "{title} {version}\n"
#~ "<{email}>\n"
#~ "Copyright {dates}\t{authors}\n"
#~ "\n"
#~ "This is free software; see the source for copying conditions.  There is "
#~ "NO\n"
#~ "warranty; not even for MERCHANTABILITY or FITNESS FOR A PARTICULAR "
#~ "PURPOSE.\n"
#~ msgstr ""
#~ "{title} {version}\n"
#~ "<{email}>\n"
#~ "Copyright {dates}\t{authors}\n"
#~ "\n"
#~ "Ce programme est un logiciel libre ; veuillez voir la source pour les\n"
#~ "conditions de duplication. Il n'y a PAS de garantie; même pour la\n"
#~ "COMMERCIALISATION ou L'APTITUDE À UN OBJET PARTICULIER.\n"

#~ msgid "%r doesn't contain any browsers."
#~ msgstr "%r ne contient aucun navigateur."

#~ msgid "Total size unknown"
#~ msgstr "Taille totale inconnue"

#~ msgid "%r doesn't contain any devices."
#~ msgstr "%r ne contient aucun périphérique."

#~ msgid "Quod Libet Plugins"
#~ msgstr "Greffons de Quod Libet"

#~ msgid "Quod Libet Preferences"
#~ msgstr "Préférences de Quod Libet"

#~ msgid "Not Played To_day"
#~ msgstr "Pas jouée aujour_d'hui"

#~ msgid "Not Played in a _Week"
#~ msgstr "Pas jouée depuis une _semaine"

#~ msgid "Not Played in a _Month"
#~ msgstr "Pas jouée depuis un _mois"

#~ msgid "B_ottom 40"
#~ msgstr "Fl_op 40"

#~ msgid ""
#~ "The 40 songs you've played least (more than 40 may be chosen if there are "
#~ "ties)"
#~ msgstr ""
#~ "Les 40 chansons que vous avez le moins jouées (plus de 40 peuvent être "
#~ "choisies en cas d'égalité)"

#~ msgid ""
#~ "Display simple searches in blue, advanced ones in green, and invalid ones "
#~ "in red"
#~ msgstr ""
#~ "Afficher les recherches simples en bleu, les avancées en vert, et les "
#~ "invalides en rouge"

#~ msgid "_Select"
#~ msgstr "_Choisir"

#~ msgid "Separators for splitting tags"
#~ msgstr "Séparateurs pour la séparation des étiquettes (\"tags\")"

#~ msgid "[ --print-playing | control ]"
#~ msgstr "[ --print-playing | contrôle ]"

#~ msgid "Date"
#~ msgstr "Date"

#~ msgid "Choose New Stations"
#~ msgstr "Choisir des nouvelles radios Internet"

#~ msgid "Add"
#~ msgstr "Ajouter"

#, fuzzy
#~ msgid "Bitrate"
#~ msgstr "Débit des données"

#~ msgid "_Stations..."
#~ msgstr "_Radios internet..."

#~ msgid "Quod Libet"
#~ msgstr "Quod Libet"

#~ msgid "Initializing audio backend (%s)"
#~ msgstr "Initialisation du moteur audio (%s)"

#~ msgid "Initializing main library (%s)"
#~ msgstr "Initialisation de la librairie (%s)"

#~ msgid "Unable to save library"
#~ msgstr "Impossible d'enregistrer la bibliothèque de données."

#~ msgid ""
#~ "The audio output pipeline %r could not be created. Check your GStreamer "
#~ "settings in ~/.quodlibet/config."
#~ msgstr ""
#~ "Le canal de sortie %r n'a pas pu être créée. Vérifiez vos paramètres "
#~ "GStreamer dans ~/.quodlibet/config."

#~ msgid "Sort by title"
#~ msgstr "Tri par titre"

#~ msgid "Sort by artist"
#~ msgstr "Tri par artiste"

#~ msgid "Lyrics provided by %s."
#~ msgstr "Paroles fournies par %s"

#~ msgid ""
#~ "No lyrics found.\n"
#~ "\n"
#~ "You can click the Download button to have Quod Libet search for lyrics "
#~ "online.  You can also enter them yourself and click save."
#~ msgstr ""
#~ "Des paroles n'ont pas été trouvées.\n"
#~ "\n"
#~ "Vous pouvez appuyer le bouton Télécharger pour faire une recherche de "
#~ "paroles en ligne. Vous pouvez aussi saisir les paroles vous-même et "
#~ "appuyer 'Enregistrer'."

#~ msgid "part"
#~ msgstr "partie"

#~ msgid "Opening audio device."
#~ msgstr "Ouverture du périphérique audio."

#~ msgid "%d/%d songs saved"
#~ msgstr "%d/%d chansons sauvegardées"

#~ msgid "MusicBrainz album ID"
#~ msgstr "Identifiant MusicBrainz - album"

#~ msgid "Loaded song library."
#~ msgstr "Bibliothèque de chansons chargée."

#~ msgid "Unable to open audio device"
#~ msgstr "Impossible d'ouvrir la périphérique audio"

#~ msgid ""
#~ "Quod Libet tried to access the 'autosink' and '%(sink)s' drivers but "
#~ "could not open them. Set your GStreamer pipeline by changing the\n"
#~ "    <b>pipeline = %(sink)s</b>\n"
#~ "line in ~/.quodlibet/config."
#~ msgstr ""
#~ "Quod Libet a essayé d'accéder aux pilotes 'autosink' et '%(sink)s' mais "
#~ "aucun n'a pu être ouvert. Définissez votre canal GStreamer en changeant "
#~ "la ligne\n"
#~ "<b>pipeline = %(sink)s</b>\n"
#~ " dans ~/.quodlibet/config."

#~ msgid ""
#~ "Quod Libet could not find the 'filesrc' GStreamer element. Check your "
#~ "GStreamer installation."
#~ msgstr ""
#~ "Quod Libet n'a pas pu trouver l'élément 'filesrc' de GStreamer. Vérifiez "
#~ "votre installation de GStreamer."<|MERGE_RESOLUTION|>--- conflicted
+++ resolved
@@ -4522,7 +4522,6 @@
 msgid "Enter new tag"
 msgstr "Saisir une nouvelle étiquette"
 
-<<<<<<< HEAD
 #: ../quodlibet/qltk/debugwindow.py:46
 msgid "Error Details"
 msgstr "Détails concernant l'erreur"
@@ -4546,7 +4545,7 @@
 "problème. Veuillez ouvrir un ticket d'incident à  %(new-issue-url)s et "
 "attachez-y ce fichier ou son contenu. Ce fichier peut contenir certaines "
 "informations vous identifiant, telles qu'une liste de titres récemment "
-"écoutés. Si ceci vous semble inacceptable, envoyez à la place <b>%(mini-dump-path)s</"
+"écoutés. Si ceci est inacceptable, envoyez à la place <b>%(mini-dump-path)s</"
 "b> accompagné d'une description détaillée du problème."
 
 #: ../quodlibet/qltk/debugwindow.py:176
@@ -4555,8 +4554,6 @@
 "Your library will be saved."
 msgstr ""
 
-=======
->>>>>>> 37b62b8a
 #: ../quodlibet/qltk/delete.py:37
 msgid "Files:"
 msgstr "Fichiers :"
