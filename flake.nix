{
  description = "Development Flake for Quod Libet";
  inputs = {
    nixpkgs.url = "github:nixos/nixpkgs/nixos-25.11";
    flake-parts.url = "github:hercules-ci/flake-parts";
    treefmt-nix.url = "github:numtide/treefmt-nix";
  };
  outputs =
    inputs@{ flake-parts, ... }:
    flake-parts.lib.mkFlake { inherit inputs; } {
      imports = [
        inputs.treefmt-nix.flakeModule
      ];

      systems = [
        # systems for which you want to build the `perSystem` attributes
        "x86_64-linux"
        "aarch64-darwin"
      ];
      perSystem =
        { pkgs, ... }:
        let
          # 3.11 is now too far against the tide here to be worth it
          qlPython = pkgs.python312;
          qlPoetry = pkgs.poetry.override { python3 = qlPython; };
        in
        {
          treefmt = {
            # Used to find the project root
            projectRootFile = "flake.nix";

            programs = {
              nixfmt.enable = pkgs.lib.meta.availableOn pkgs.stdenv.buildPlatform pkgs.nixfmt-rfc-style.compiler;

              nixfmt.package = pkgs.nixfmt-rfc-style;
              shellcheck.enable = true;
              shfmt.enable = true;
              # TODO: migrate on next release (https://github.com/numtide/treefmt-nix/pull/443)
              # shfmt.useEditorConfig = true;
              shfmt.indent_size = 4;
              statix.enable = true;
              deadnix.enable = true;
              prettier.enable = true;
              taplo.enable = true;
            };
            settings = {
              global.excludes = [
                "*.lock"
                "*.rst"
                "*.md"
                "*.png"
                "*.po"
                "*.mp3"
                # Handled within Python venv tooling
                "*.py"
              ];
              formatter = {
                # Doesn't support setext headers amongst other things
                prettier.excludes = [ "*.md" ];
                shellcheck = {
                  excludes = [
                    ".envrc"
                    "quodlibet.bash"
                  ];
                };
              };
            };
          };
          devShells.default =
            with pkgs;
            mkShell {
              POETRY_VIRTUALENV_CREATE = 1;
              # Allow libpcre to... work
              LD_LIBRARY_PATH = "${glib.out}/lib";
              GIO_MODULE_DIR = "${glib-networking}/lib/gio/modules/";
<<<<<<< HEAD
              packages =
                [
                  qlPoetry
                  qlPython
                  adwaita-icon-theme
                  cairo
                  file
                  gdk-pixbuf
                  glib
                  glib-networking
                  glibcLocales
                  gobject-introspection
                  gtk4
                  gtksourceview5
                  kakasi
                  keybinder3
                  libappindicator
                  libmodplug
                  libnotify
                  librsvg
                  libsoup_3
                  pcre2
                  shared-mime-info
                  xvfb-run
                ]
                ++ (with gst_all_1; [
                  gstreamer
                  gst-plugins-bad
                  gst-plugins-base
                  gst-plugins-good
                  gst-plugins-ugly
                  gst-libav
                ]);
=======
              packages = [
                qlPoetry
                qlPython
                adwaita-icon-theme
                cairo
                file
                gdk-pixbuf
                glib
                glib-networking
                glibcLocales
                gobject-introspection
                gtk3
                gtksourceview4
                kakasi
                keybinder3
                libappindicator-gtk3
                libmodplug
                libnotify
                librsvg
                libsoup_3
                pcre2
                shared-mime-info
                xorg.xvfb
              ]
              ++ (with gst_all_1; [
                gstreamer
                gst-plugins-bad
                gst-plugins-base
                gst-plugins-good
                gst-plugins-ugly
                gst-libav
              ]);
>>>>>>> cbf74759
            };
        };
    };
}<|MERGE_RESOLUTION|>--- conflicted
+++ resolved
@@ -73,41 +73,6 @@
               # Allow libpcre to... work
               LD_LIBRARY_PATH = "${glib.out}/lib";
               GIO_MODULE_DIR = "${glib-networking}/lib/gio/modules/";
-<<<<<<< HEAD
-              packages =
-                [
-                  qlPoetry
-                  qlPython
-                  adwaita-icon-theme
-                  cairo
-                  file
-                  gdk-pixbuf
-                  glib
-                  glib-networking
-                  glibcLocales
-                  gobject-introspection
-                  gtk4
-                  gtksourceview5
-                  kakasi
-                  keybinder3
-                  libappindicator
-                  libmodplug
-                  libnotify
-                  librsvg
-                  libsoup_3
-                  pcre2
-                  shared-mime-info
-                  xvfb-run
-                ]
-                ++ (with gst_all_1; [
-                  gstreamer
-                  gst-plugins-bad
-                  gst-plugins-base
-                  gst-plugins-good
-                  gst-plugins-ugly
-                  gst-libav
-                ]);
-=======
               packages = [
                 qlPoetry
                 qlPython
@@ -119,11 +84,11 @@
                 glib-networking
                 glibcLocales
                 gobject-introspection
-                gtk3
-                gtksourceview4
+                gtk4
+                  gtksourceview5
                 kakasi
                 keybinder3
-                libappindicator-gtk3
+                libappindicator
                 libmodplug
                 libnotify
                 librsvg
@@ -140,7 +105,6 @@
                 gst-plugins-ugly
                 gst-libav
               ]);
->>>>>>> cbf74759
             };
         };
     };
