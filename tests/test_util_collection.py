# This program is free software; you can redistribute it and/or modify
# it under the terms of the GNU General Public License as published by
# the Free Software Foundation; either version 2 of the License, or
# (at your option) any later version.

import shutil
import os
from collections import defaultdict
from os.path import exists
from xml.etree.ElementTree import ElementTree

import pytest

from quodlibet.library.playlist import PlaylistLibrary
from senf import fsnative

from quodlibet import config, app

from tests import TestCase, mkdtemp
from quodlibet.formats import AudioFile as Fakesong
from quodlibet.formats._audio import NUMERIC_ZERO_DEFAULT, PEOPLE
<<<<<<< HEAD
from quodlibet.util.collection import (Album, Playlist, unweighted_average,
                                       unweighted_bayesian_average, FileBackedPlaylist,
                                       XSPFBackedPlaylist, weighted_average,
                                       weighted_bayesian_average,
                                       smoothed_length_weights_and_nums)
from quodlibet.library.libraries import FileLibrary
=======
from quodlibet.util.collection import (Album, Playlist, avg, bayesian_average,
                                       FileBackedPlaylist, XSPFBackedPlaylist)
from quodlibet.library.file import FileLibrary
>>>>>>> 2b7f645b
from quodlibet.util import format_rating

config.RATINGS = config.HardCodedRatingsPrefs()

NUMERIC_SONGS = [
    Fakesong({"~filename": fsnative(u"fake1-\xf0.mp3"),
              "~#length": 4, "~#added": 5, "~#lastplayed": 1,
              "~#bitrate": 200, "date": "100", "~#rating": 0.1,
              "originaldate": "2004-01-01", "~#filesize": 101}),
    Fakesong({"~filename": fsnative(u"fake2.mp3"),
              "~#length": 7, "~#added": 7, "~#lastplayed": 88,
              "~#bitrate": 220, "date": "99", "~#rating": 0.3,
              "originaldate": "2002-01-01", "~#filesize": 202}),
    Fakesong({"~filename": fsnative(u"fake3.mp3"),
              "~#length": 1, "~#added": 3, "~#lastplayed": 43,
              "~#bitrate": 60, "date": "33", "~#rating": 0.5,
              "tracknumber": "4/6", "discnumber": "1/2"})
]
AMAZING_SONG = Fakesong({"~#length": 123, "~#rating": 1.0})


class TAlbum(TestCase):
    def setUp(self):
        config.init()

    def test_people_sort(s):
        songs = [
            Fakesong({"albumartist": "aa", "artist": "b\na"}),
            Fakesong({"albumartist": "aa", "artist": "a\na"})
        ]

        album = Album(songs[0])
        album.songs = set(songs)

        s.failUnlessEqual(album.comma("~people"), "aa, a, b")

    def test_peoplesort_sort(s):
        songs = [
            Fakesong({"albumartistsort": "aa", "artist": "b\na"}),
            Fakesong({"albumartist": "aa", "artistsort": "a\na"})
        ]

        album = Album(songs[0])
        album.songs = set(songs)

        s.failUnlessEqual(album.comma("~peoplesort"), "aa, a, b")

    def test_tied_tags(s):
        songs = [
            Fakesong({"artist": "a", "title": "c"}),
            Fakesong({"artist": "a", "dummy": "d\ne"})
        ]

        album = Album(songs[0])
        album.songs = set(songs)

        s.failUnlessEqual(album.comma("~artist~dummy"), "a - d, e")

    def test_tied_num_tags(s):
        songs = [
            Fakesong({"~#length": 5, "title": "c", "~#rating": 0.4}),
            Fakesong({"~#length": 7, "dummy": "d\ne", "~#rating": 0.6}),
            Fakesong({"~#length": 0, "dummy2": 5, "~#rating": 0.5})
        ]

        album = Album(songs[0])
        album.songs = set(songs)

        s.failUnlessEqual(album.comma("~foo~~s~~~"), "")
        s.failUnlessEqual(album.comma("~#length~dummy"), "12 - d, e")
        s.failUnlessEqual(album.comma("~#rating~dummy"), "0.50 - d, e")
        s.failUnlessEqual(album.comma("~#length:sum~dummy"), "12 - d, e")

        # zero length, so the only dummy2 value will be ignored
        s.failUnlessEqual(album.comma("~#dummy2"), '')
        s.failUnlessEqual(album.comma("~#dummy2:unweighted_avg"), 5)
        s.failUnlessEqual(album.comma("~#dummy3"), "")

    def test_internal_tags(s):
        songs = [
            Fakesong({"~#length": 5, "discnumber": "1", "date": "2038"}),
            Fakesong({"~#length": 7, "dummy": "d\ne", "discnumber": "2"})
        ]

        album = Album(songs[0])
        album.songs = set(songs)

        s.failIfEqual(album.comma("~long-length"), "")
        s.failIfEqual(album.comma("~tracks"), "")
        s.failIfEqual(album.comma("~discs"), "")
        s.failUnlessEqual(album.comma("~foo"), "")

        s.failUnlessEqual(album.comma(""), "")
        s.failUnlessEqual(album.comma("~"), "")
        s.failUnlessEqual(album.get("~#"), "")

    def test_numeric_ops(s):
        songs = NUMERIC_SONGS
        album = Album(songs[0])
        album.songs = set(songs)

        s.failUnlessEqual(album.get("~#length"), 12)
        s.failUnlessEqual(album.get("~#length:sum"), 12)
        s.failUnlessEqual(album.get("~#length:max"), 7)
        s.failUnlessEqual(album.get("~#length:min"), 1)
        s.failUnlessEqual(album.get("~#length:avg"), 4)
        s.failUnlessEqual(album.get("~#length:foo"), 0)

        s.failUnlessEqual(album.get("~#added"), 7)
        s.failUnlessEqual(album.get("~#lastplayed"), 88)
        s.failUnlessEqual(album.get("~#bitrate"), 200)
        s.failUnlessEqual(album.get("~#year"), 33)
        s.failUnlessEqual(album.get("~#rating:unweighted_avg"), 0.3)
        s.failUnlessEqual(album.get("~#originalyear"), 2002)

    def test_numeric_comma(self):
        songs = [Fakesong({
            "~#added": 1,
            "~#rating": 0.5,
            "~#bitrate": 42,
            "~#length": 1,
        })]

        album = Album(songs[0])
        album.songs = set(songs)

        self.assertEqual(album.comma("~#added"), 1)
        self.assertEqual(album.comma("~#rating"), 0.5)
        self.assertEqual(album.comma("~#bitrate"), 42)

    def test_numeric_funcs_text(self):
        songs = NUMERIC_SONGS
        album = Album(songs[0])
        album.songs = set(songs)

        self.assertEqual(album("~length:sum"), "0:12")
        self.assertEqual(album("~length:min"), "0:01")
        self.assertEqual(album("~long-length:min"), "1 second")
        self.assertEqual(album("~tracks:min"), "6 tracks")
        self.assertEqual(album("~discs:min"), "2 discs")
        self.assertEqual(album("~rating:min"), format_rating(0.1))
        self.assertEqual(album("~filesize:min"), "0 B")

    def test_single_rating(s):
        songs = [Fakesong({"~#rating": 0.75})]
        album = Album(songs[0])
        album.songs = set(songs)
        # One song should average to its own rating
        s.failUnlessEqual(album.get("~#rating:avg"), songs[0]("~#rating"))
        s.failUnlessEqual(album.get("~#rating:bav"), album.get("~#rating:avg"))

        # with one song, unweighted should be equal to weighted
        s.failUnlessEqual(album.get("~#rating:avg"),
                          album.get("~#rating:unweighted_avg"))
        s.failUnlessEqual(album.get("~#rating:avg"),
                          album.get("~#rating:unweighted_bav"))

    def test_multiple_ratings(s):
        r1, r2 = 1.0, 0.5
        songs = [Fakesong({"~#rating": r1, "~#length": 5}),
                 Fakesong({"~#rating": r2, "~#length": 10})]
        album = Album(songs[0])
        album.songs = set(songs)
        # Standard averaging still available
        s.failUnlessEqual(album("~#rating:unweighted_avg"),
                          unweighted_average([r1, r2]))

        # C = 0.0 => emulate arithmetic mean
        config.set("settings", "bayesian_rating_factor", 0.0)
        s.failUnlessEqual(album("~#rating:bav"), album("~#rating:avg"))
        s.failUnlessEqual(album("~#rating:unweighted_bav"),
                          album("~#rating:unweighted_avg"))

        weights, nums = smoothed_length_weights_and_nums(songs,
            "~#rating", total_length=5 + 10, smoothing_factor=10.0)
        expected = weighted_average(nums, weights)
        s.failUnlessEqual(album("~#rating:avg"), expected)

    def test_bayesian_multiple_ratings(s):
        # separated from above to avoid caching
        c, r1, r2 = 5, 1.0, 0.5
        songs = [Fakesong({"~#rating": r1, "~#length": 5}),
                 Fakesong({"~#rating": r2, "~#length": 17})]
        album = Album(songs[0])
        album.songs = set(songs)

        config.set("settings", "bayesian_rating_factor", float(c))
        s.failUnlessEqual(
            config.getfloat("settings", "bayesian_rating_factor"), float(c))
        expected = unweighted_average(c * [config.RATINGS.default] + [r1, r2])
        s.failUnlessEqual(album("~#rating:unweighted_bav"), expected)

        weights, nums = smoothed_length_weights_and_nums(
            songs, "~#rating", total_length=5 + 17, smoothing_factor=10.0)
        expected = weighted_bayesian_average(nums, weights)

        s.failUnlessEqual(album("~#rating"), expected)

    def test_bayesian_average(s):
        bav = unweighted_bayesian_average
        l = [1, 2, 3, 4]
        a = unweighted_average(l)
        # c=0 => this becomes a mean regardless of m
        s.failUnlessEqual(bav(l, 0, 0), a)
        s.failUnlessEqual(bav(l, 0, 999), a)
        # c=1, m = a (i.e. just adding another mean score) => no effect
        s.failUnlessEqual(bav(l, 1, a), a)
        # Harder ones
        s.failUnlessEqual(bav(l, 5, 2), 20.0 / 9)
        expected = 40.0 / 14
        s.failUnlessEqual(bav(l, 10, 3), expected)
        # Also check another iterable
        s.failUnlessEqual(bav(tuple(l), 10, 3), expected)

    def test_defaults(s):
        failUnlessEq = s.failUnlessEqual
        song = Fakesong({})
        album = Album(song)

        failUnlessEq(album("foo", "x"), "x")

        album.songs.add(song)

        failUnlessEq(album("~#length", "x"), song("~#length", "x"))
        failUnlessEq(album("~#bitrate", "x"), song("~#bitrate", "x"))
        failUnlessEq(album("~#rating", "x"), song("~#rating", "x"))
        failUnlessEq(album("~#playcount", "x"), song("~#playcount", "x"))
        failUnlessEq(album("~#mtime", "x"), song("~#mtime", "x"))
        failUnlessEq(album("~#year", "x"), song("~#year", "x"))

        failUnlessEq(album("~#foo", "x"), song("~#foo", "x"))
        failUnlessEq(album("foo", "x"), song("foo", "x"))
        failUnlessEq(album("~foo", "x"), song("~foo", "x"))

        failUnlessEq(album("~people", "x"), song("~people", "x"))
        failUnlessEq(album("~peoplesort", "x"), song("~peoplesort", "x"))
        failUnlessEq(album("~performer", "x"), song("~performer", "x"))
        failUnlessEq(album("~performersort", "x"), song("~performersort", "x"))

        failUnlessEq(album("~rating", "x"), song("~rating", "x"))

        for p in PEOPLE:
            failUnlessEq(album(p, "x"), song(p, "x"))

        for p in NUMERIC_ZERO_DEFAULT:
            failUnlessEq(album(p, "x"), song(p, "x"))

    def test_methods(s):
        songs = [
            Fakesong({"b": "bb4\nbb1\nbb1",
                      "c": "cc1\ncc3\ncc3",
                      "#d": 0.1}),
            Fakesong({"b": "bb1\nbb1\nbb4",
                      "c": "cc3\ncc1\ncc3",
                      "#d": 0.2})
        ]

        album = Album(songs[0])
        album.songs = set(songs)

        s.failUnlessEqual(album.list("c"), ["cc3", "cc1"])
        s.failUnlessEqual(album.list("~c~b"), ["cc3", "cc1", "bb1", "bb4"])
        s.failUnlessEqual(album.list("#d"), ["0.1", "0.2"])

        s.failUnlessEqual(album.comma("c"), "cc3, cc1")
        s.failUnlessEqual(album.comma("~c~b"), "cc3, cc1 - bb1, bb4")

    def tearDown(self):
        config.quit()


class PlaylistResource:
    def __init__(self, pl: Playlist):
        self.pl = pl

    def __enter__(self):
        return self.pl

    def __exit__(self, *exc_info):
        self.pl.delete()


class TPlaylist(TestCase):
    TWO_SONGS = [
        Fakesong({"~#length": 5, "discnumber": "1", "date": "2038"}),
        Fakesong({"~#length": 7, "dummy": "d\ne", "discnumber": "2"})
    ]

    class FakeLib:

        def __init__(self):
            self.reset()

        def emit(self, name, songs):
            self.emitted[name].extend(songs)

        def masked(self, songs):
            return False

        def reset(self):
            self.emitted = defaultdict(list)

        @property
        def changed(self):
            return self.emitted.get('changed', [])

        @property
        def playlists(self):
            return PlaylistLibrary(self)

    FAKE_LIB = FakeLib()

    def setUp(self):
        self.FAKE_LIB.reset()
        app.library = self.FAKE_LIB

    def pl(self, name, lib=None) -> Playlist:
        return Playlist(name, lib)

    def wrap(self, name, lib=FAKE_LIB):
        return PlaylistResource(self.pl(name, lib))

    def test_equality(s):
        pl = s.pl("playlist")
        pl2 = s.pl("playlist")
        pl3 = s.pl("playlist")
        s.failUnlessEqual(pl, pl2)
        # Debatable
        s.failUnlessEqual(pl, pl3)
        pl4 = s.pl("foobar")
        s.failIfEqual(pl, pl4)
        pl.delete()
        pl2.delete()
        pl3.delete()
        pl4.delete()

    def test_index(s):
        with s.wrap("playlist") as pl:
            songs = s.TWO_SONGS
            pl.extend(songs)
            # Just a sanity check...
            s.failUnlessEqual(songs.index(songs[1]), 1)
            # And now the happy paths..
            s.failUnlessEqual(pl.index(songs[0]), 0)
            s.failUnlessEqual(pl.index(songs[1]), 1)
            # ValueError is what we want here
            try:
                pl.index(Fakesong({}))
                s.fail()
            except ValueError:
                pass

    def test_name_tag(s):
        with s.wrap("a playlist") as pl:
            s.failUnlessEqual(pl("~name"), "a playlist")
            s.failUnlessEqual(pl.get("~name"), "a playlist")

    def test_internal_tags(s):
        with s.wrap("playlist") as pl:
            pl.extend(s.TWO_SONGS)

            s.failIfEqual(pl.comma("~long-length"), "")
            s.failIfEqual(pl.comma("~tracks"), "")
            s.failIfEqual(pl.comma("~discs"), "")
            s.failUnlessEqual(pl.comma("~foo"), "")

            s.failUnlessEqual(pl.comma(""), "")
            s.failUnlessEqual(pl.comma("~"), "")
            s.failUnlessEqual(pl.get("~#"), "")

    def test_numeric_ops(s):
        songs = NUMERIC_SONGS
        with s.wrap("playlist") as pl:
            pl.extend(songs)

            s.failUnlessEqual(pl.get("~#length"), 12)
            s.failUnlessEqual(pl.get("~#length:sum"), 12)
            s.failUnlessEqual(pl.get("~#length:max"), 7)
            s.failUnlessEqual(pl.get("~#length:min"), 1)
            s.failUnlessEqual(pl.get("~#length:unweighted_avg"), 4)
            s.failUnlessEqual(pl.get("~#length:foo"), 0)

            s.failUnlessEqual(pl.get("~#rating:unweighted_avg"),
                              unweighted_average([0.1, 0.3, 0.5]))

            weights, nums = smoothed_length_weights_and_nums(
                songs, "~#rating", total_length=12, smoothing_factor=10.0)
            expected = weighted_average(nums, weights)
            s.failUnlessEqual(pl.get("~#rating"), expected)

            s.failUnlessEqual(pl.get("~#filesize"), 303)

            s.failUnlessEqual(pl.get("~#added"), 7)
            s.failUnlessEqual(pl.get("~#lastplayed"), 88)
            s.failUnlessEqual(pl.get("~#bitrate"), 200)
            s.failUnlessEqual(pl.get("~#year"), 33)
            s.failUnlessEqual(pl.get("~#originalyear"), 2002)

    def test_updating_aggregates_extend(s):
        with s.wrap("playlist") as pl:
            pl.extend(NUMERIC_SONGS)
            old_length = pl.get("~#length")
            old_size = pl.get("~#filesize")

            # Double the playlist
            pl.extend(NUMERIC_SONGS)

            new_length = pl.get("~#length")
            new_size = pl.get("~#filesize")
            s.failUnless(new_length > old_length,
                         msg="Ooops, %d <= %d" % (new_length, old_length))

            s.failUnless(new_size > old_size,
                         msg="Ooops, %d <= %d" % (new_size, old_size))

    def test_updating_aggregates_append(s):
        with s.wrap("playlist") as pl:
            pl.extend(NUMERIC_SONGS)
            old_rating = pl.get("~#rating")

            pl.append(AMAZING_SONG)

            new_rating = pl.get("~#filesize")
            s.failUnless(new_rating > old_rating)

    def test_updating_aggregates_clear(s):
        with s.wrap("playlist") as pl:
            pl.extend(NUMERIC_SONGS)
            s.failUnless(pl.get("~#length"))

            pl.clear()
            s.failIf(pl.get("~#length"))

    def test_updating_aggregates_remove_songs(s):
        with s.wrap("playlist") as pl:
            pl.extend(NUMERIC_SONGS)
            s.failUnless(pl.get("~#length"))

            pl.remove_songs(NUMERIC_SONGS)
            s.failIf(pl.get("~#length"))

    def test_listlike(s):
        with s.wrap("playlist") as pl:
            pl.extend(NUMERIC_SONGS)
            s.failUnlessEqual(NUMERIC_SONGS[0], pl[0])
            s.failUnlessEqual(NUMERIC_SONGS[1:2], pl[1:2])
            s.failUnless(NUMERIC_SONGS[1] in pl)

    def test_extend_signals(s):
        with s.wrap("playlist") as pl:
            pl.extend(NUMERIC_SONGS)
            s.failUnlessEqual(s.FAKE_LIB.changed, NUMERIC_SONGS)

    def test_append_signals(s):
        with s.wrap("playlist") as pl:
            song = NUMERIC_SONGS[0]
            pl.append(song)
            s.failUnlessEqual(s.FAKE_LIB.changed, [song])

    def test_clear_signals(s):
        with s.wrap("playlist") as pl:
            pl.extend(NUMERIC_SONGS)
            pl.clear()
            s.failUnlessEqual(s.FAKE_LIB.changed, NUMERIC_SONGS * 2)

    def test_make(self):
        with self.wrap("Does not exist") as pl:
            self.failIf(len(pl))
            self.failUnlessEqual(pl.name, "Does not exist")

    def test_rename_working(self):
        with self.wrap("Foobar") as pl:
            assert pl.name == "Foobar"
            pl.rename("Foo Quuxly")
            assert pl.name == "Foo Quuxly"
            # Rename should not fire signals
            self.failIf(self.FAKE_LIB.changed)

    def test_rename_nothing(self):
        with self.wrap("Foobar") as pl:
            self.failUnlessRaises(ValueError, pl.rename, "")

    def test_no_op_rename(self):
        with self.wrap("playlist") as pl:
            pl.rename("playlist")
            self.failUnlessEqual(pl.name, "playlist")

    def test_duplicates_single_item(self):
        with self.wrap("playlist") as pl:
            pl.append(self.TWO_SONGS[0])
            self.failIf(pl.has_duplicates)
            pl.append(self.TWO_SONGS[0])
            self.failUnless(pl.has_duplicates)

    def test_duplicates(self):
        with self.wrap("playlist") as pl:
            pl.extend(self.TWO_SONGS)
            pl.extend(self.TWO_SONGS)
            self.failUnlessEqual(len(pl), 4)
            self.failUnless(pl.has_duplicates,
                            ("Playlist has un-detected duplicates: %s "
                             % "\n".join([str(s) for s in pl._list])))

    def test_remove_leaving_duplicates(self):
        with self.wrap("playlist") as pl:
            pl.extend(self.TWO_SONGS)
            [first, second] = self.TWO_SONGS
            pl.extend(NUMERIC_SONGS + self.TWO_SONGS)
            self.failUnlessEqual(len(self.FAKE_LIB.changed), 7)
            self.FAKE_LIB.reset()
            pl.remove_songs(self.TWO_SONGS, leave_dupes=True)
            self.failUnless(first in pl)
            self.failUnless(second in pl)
            self.failIf(len(self.FAKE_LIB.changed))

    def test_remove_fully(self):
        with self.wrap("playlist") as pl:
            pl.extend(self.TWO_SONGS * 2)
            self.FAKE_LIB.reset()
            pl.remove_songs(self.TWO_SONGS, leave_dupes=False)
            self.failIf(len(pl))
            self.failUnlessEqual(self.FAKE_LIB.changed, self.TWO_SONGS)


class TFileBackedPlaylist(TPlaylist):
    Playlist = FileBackedPlaylist

    def setUp(self):
        super().setUp()
        self.temp = mkdtemp()
        self.temp2 = mkdtemp()

    def tearDown(self):
        shutil.rmtree(self.temp)
        shutil.rmtree(self.temp2)

    def pl(self, name, lib=None):
        fn = self.Playlist.filename_for(name)
        return self.Playlist(self.temp, fn, lib)

    def new_pl(self, name, lib=None):
        return self.Playlist.new(self.temp, name, lib)

    def test_from_songs(self):
        pl = self.Playlist.from_songs(self.temp, NUMERIC_SONGS)
        self.failUnlessEqual(pl.songs, NUMERIC_SONGS)
        pl.delete()

    def test_read(self):
        lib = FileLibrary("foobar")
        lib.add(NUMERIC_SONGS)
        with self.wrap("playlist", lib) as pl:
            pl.extend(NUMERIC_SONGS)
            pl.write()
            self.assertEqual(len(pl), len(NUMERIC_SONGS))

    def test_write(self):
        with self.wrap("playlist") as pl:
            pl.extend(NUMERIC_SONGS)
            pl.extend([fsnative(u"xf0xf0")])
            pl.write()

            with open(pl.path, "rb") as h:
                self.assertEqual(len(h.read().splitlines()),
                                 len(NUMERIC_SONGS) + 1)

    def test_difficult_names(self):
        lib = FileLibrary("foobar")
        lib.add(NUMERIC_SONGS)
        name = "c:?\"problem?\" / foo* / 100% ə! COM"
        with self.wrap(name, lib) as pl:
            pl.extend(NUMERIC_SONGS)
            pl.write()
            assert pl.songs == NUMERIC_SONGS
            with self.wrap(name, lib) as pl2:
                assert pl2.songs == NUMERIC_SONGS

    def test_symmetric(self):
        P = self.Playlist
        for name in ("bar & foo?", "100% cool.now 😀", "COM:", "a/b"):
            new_name = P.name_for(P.filename_for(name))
            assert new_name == name

    def test_make_dup(self):
        p1 = self.new_pl("Does not exist")
        p2 = self.new_pl("Does not exist")
        self.failUnlessEqual(p1.name, "Does not exist")
        self.failUnless(p2.name.startswith("Does not exist"))
        self.failIfEqual(p1.name, p2.name)
        p1.delete()
        p2.delete()

    def test_rename_removes(self):
        with self.wrap("foo") as pl:
            pl.rename("bar")
            self.failUnless(exists(self.path_for('bar')))
            self.failIf(exists(self.path_for('foo')))

    def path_for(self, name: str):
        return os.path.join(self.temp, self.Playlist.filename_for(name))

    def test_rename_fails_if_file_exists(self):
        with self.wrap("foo") as foo:
            with self.wrap("bar"):
                with pytest.raises(ValueError):
                    foo.rename("bar")

    def test_masked_handling(self):
        if os.name == "nt":
            # FIXME: masking isn't properly implemented on Windows
            return
        # playlists can contain songs and paths for masked handling..
        lib = FileLibrary("foobar")
        with self.wrap("playlist", lib) as pl:
            song = Fakesong({"date": "2038", "~filename": fsnative(u"/fake")})
            song.sanitize()
            lib.add([song])

            # mask and update
            lib.mask("/")
            pl.append(song)
            pl.remove_songs([song])
            self.failUnless("/fake" in pl)

            pl.extend(self.TWO_SONGS)

            # check if collections can handle the mix
            self.failUnlessEqual(pl("date"), "2038")

            # unmask and update
            lib.unmask("/")
            pl.add_songs(["/fake"], lib)
            self.failUnless(song in pl)

            lib.destroy()

    def test_delete_emits_no_signals(self):
        lib = self.FakeLib()
        with self.wrap("playlist", lib=lib) as pl:
            pl.extend(self.TWO_SONGS)
            # We don't care about changed signals on extend...
            lib.reset()
            pl.delete()
            assert not lib.emitted, "Deleting caused library signals"
        # Second time, just in case
        assert not lib.emitted, "Deleting again caused library signals"


class TXPSFBackedPlaylist(TFileBackedPlaylist):
    Playlist = XSPFBackedPlaylist

    def setUp(self):
        super().setUp()
        self.temp = mkdtemp()
        self.temp2 = mkdtemp()

    def tearDown(self):
        shutil.rmtree(self.temp)
        shutil.rmtree(self.temp2)

    def path_for(self, name: str):
        return os.path.join(self.temp, "%s.xspf" % (name,))

    def test_write(self):
        with self.wrap("playlist") as pl:
            pl.extend(NUMERIC_SONGS)
            pl.extend([fsnative(u"xf0xf0")])
            pl.write()

            assert exists(pl.path), "File doesn't exist"
            root = ElementTree().parse(pl.path)
            assert root.tag == 'playlist'
            tracks = root.findall(".//track")
            assert len(tracks) == 4, "Hmm found %s" % tracks
            assert tracks[-1].find('location').text == "xf0xf0"<|MERGE_RESOLUTION|>--- conflicted
+++ resolved
@@ -19,18 +19,12 @@
 from tests import TestCase, mkdtemp
 from quodlibet.formats import AudioFile as Fakesong
 from quodlibet.formats._audio import NUMERIC_ZERO_DEFAULT, PEOPLE
-<<<<<<< HEAD
 from quodlibet.util.collection import (Album, Playlist, unweighted_average,
                                        unweighted_bayesian_average, FileBackedPlaylist,
                                        XSPFBackedPlaylist, weighted_average,
                                        weighted_bayesian_average,
                                        smoothed_length_weights_and_nums)
-from quodlibet.library.libraries import FileLibrary
-=======
-from quodlibet.util.collection import (Album, Playlist, avg, bayesian_average,
-                                       FileBackedPlaylist, XSPFBackedPlaylist)
 from quodlibet.library.file import FileLibrary
->>>>>>> 2b7f645b
 from quodlibet.util import format_rating
 
 config.RATINGS = config.HardCodedRatingsPrefs()
