--- conflicted
+++ resolved
@@ -5,17 +5,13 @@
 
 from tests import TestCase
 
-<<<<<<< HEAD
-from quodlibet.util.string.splitters import split_value, split_title, \
-    split_album, split_people, split_genre
-=======
 from quodlibet.util.string.splitters import (
     split_value,
     split_title,
     split_album,
     split_people,
+    split_genre,
 )
->>>>>>> 9c5061d8
 
 
 class Tsplit_value(TestCase):
@@ -143,43 +139,38 @@
         )
 
     def test_custom_splitter(self):
-<<<<<<< HEAD
-        self.assertEqual(
-            split_people("foo |With bar|", " ", ["||"]), ("foo", ["bar"]))
+        self.assertEqual(split_people("foo |With bar|", " ", ["||"]), ("foo", ["bar"]))
 
 class Tsplit_genre(TestCase):
 #  DEFAULT_TAG_SPLITTERS = ["/", "&", ","]
     def test_genre_semicolon(self):
-        self.failUnlessEqual(
+        self.assertEqual(
             split_genre("rock ; rap; country;pop ;techno;metal",
                         tag_splitters=";"),
             ["rock", "rap", "country", "pop", "techno", "metal"]
             )
-        
+
     def test_genre_comma(self):
-        self.failUnlessEqual(
+        self.assertEqual(
             split_genre("rock , rap, country,pop ,techno,metal"),
             ["rock", "rap", "country", "pop", "techno", "metal"]
             )
-        
+
     def test_genre_ampersand(self):
-        self.failUnlessEqual(
+        self.assertEqual(
             split_genre("rock & rap& country&pop & techno &metal"),
             ["rock", "rap", "country", "pop", "techno", "metal"]
             )
-        
+
     def test_genre_slash(self):
-        self.failUnlessEqual(
+        self.assertEqual(
             split_genre(" rock / rap/ country/pop /techno/metal"),
             ["rock", "rap", "country", "pop", "techno", "metal"]
             )
 
     def test_genre_slash_before_comma(self):
         # slash should be interpreted AFTER a comma
-        self.failUnlessEqual(
+        self.assertEqual(
             split_genre(" Indie/Rock, Country, Alt/Country "),
             ["Indie/Rock", "Country", "Alt/Country"]
-            )
-=======
-        self.assertEqual(split_people("foo |With bar|", " ", ["||"]), ("foo", ["bar"]))
->>>>>>> 9c5061d8
+            )