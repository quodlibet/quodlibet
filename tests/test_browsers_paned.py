--- conflicted
+++ resolved
@@ -26,13 +26,8 @@
 
 SONGS = [
     AudioFile({
-<<<<<<< HEAD
-        "title": "three", "artist": "boris", "genre": "Rock",
+        "title": "three", "artist": "<boris>", "genre": "Rock",
         "~filename": fsnative("/bin/ls"), "foo": "bar"}),
-=======
-        "title": "three", "artist": "<boris>", "genre": "Rock",
-        "~filename": fsnative(u"/bin/ls"), "foo": "bar"}),
->>>>>>> 7b44c11b
     AudioFile({
         "title": "two", "artist": "mu", "genre": "Rock",
         "~filename": fsnative("/dev/zero"), "foo": "bar"}),
@@ -207,14 +202,8 @@
         self.assertEqual(p.title, "Title / Artist")
         self.assertEqual(p.tags, {"title", "artist"})
 
-<<<<<<< HEAD
-        self.assertEqual(p.format(SONGS[0]),
-                             [("three", "three"), ("boris", "boris")])
-        self.assertFalse(p.has_markup)
-=======
         assert p.format(SONGS[0]) == [("three", "three"), ("<boris>", "<boris>")]
         assert not p.has_markup
->>>>>>> 7b44c11b
 
     def test_pattern(self):
         p = PaneConfig("<foo>")
