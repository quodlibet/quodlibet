--- conflicted
+++ resolved
@@ -305,8 +305,6 @@
             os.unlink(filename)
 
 
-<<<<<<< HEAD
-=======
 class TSongLibrary(TLibrary):
     Fake = FakeSong
     Frange = staticmethod(FSrange)
@@ -729,7 +727,6 @@
         self.lib.destroy()
 
 
->>>>>>> 61fa08f1
 class Titer_paths(TestCase):
 
     def setUp(self):
